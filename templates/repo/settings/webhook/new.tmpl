--- conflicted
+++ resolved
@@ -21,15 +21,12 @@
 					<img class="img-13" src="{{StaticUrlPrefix}}/img/telegram.png">
 				{{else if eq .HookType "msteams"}}
 					<img class="img-13" src="{{StaticUrlPrefix}}/img/msteams.png">
-<<<<<<< HEAD
-				{{else if eq .HookType "workwechat"}}
-					<img class="img-13" src="{{StaticUrlPrefix}}/img/workwechat.ico">
-=======
 				{{else if eq .HookType "feishu"}}
 					<img class="img-13" src="{{StaticUrlPrefix}}/img/feishu.png">
 				{{else if eq .HookType "matrix"}}
 					<img class="img-13" src="{{StaticUrlPrefix}}/img/matrix.svg">
->>>>>>> f215e015
+				{{else if eq .HookType "workwechat"}}
+					<img class="img-13" src="{{StaticUrlPrefix}}/img/workwechat.ico">
 				{{end}}
 			</div>
 		</h4>
@@ -41,12 +38,9 @@
 			{{template "repo/settings/webhook/dingtalk" .}}
 			{{template "repo/settings/webhook/telegram" .}}
 			{{template "repo/settings/webhook/msteams" .}}
-<<<<<<< HEAD
-			{{template "repo/settings/webhook/workwechat" .}}
-=======
 			{{template "repo/settings/webhook/feishu" .}}
 			{{template "repo/settings/webhook/matrix" .}}
->>>>>>> f215e015
+			{{template "repo/settings/webhook/workwechat" .}}
 		</div>
 
 		{{template "repo/settings/webhook/history" .}}
