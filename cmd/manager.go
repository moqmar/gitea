// Copyright 2020 The Gitea Authors. All rights reserved.
// Use of this source code is governed by a MIT-style
// license that can be found in the LICENSE file.

package cmd

import (
	"fmt"
	"net/http"
	"os"
	"time"

	"code.gitea.io/gitea/modules/log"
	"code.gitea.io/gitea/modules/private"

	"github.com/urfave/cli/v2"
)

var (
	// CmdManager represents the manager command
	CmdManager = cli.Command{
		Name:        "manager",
		Usage:       "Manage the running gitea process",
		Description: "This is a command for managing the running gitea process",
<<<<<<< HEAD
		Subcommands: []*cli.Command{
			&subcmdShutdown,
			&subcmdRestart,
			&subcmdFlushQueues,
=======
		Subcommands: []cli.Command{
			subcmdShutdown,
			subcmdRestart,
			subcmdFlushQueues,
			subcmdLogging,
>>>>>>> e770c2b8
		},
	}
	subcmdShutdown = cli.Command{
		Name:  "shutdown",
		Usage: "Gracefully shutdown the running process",
		Flags: []cli.Flag{
			cli.BoolFlag{
				Name: "debug",
			},
		},
		Action: runShutdown,
	}
	subcmdRestart = cli.Command{
		Name:  "restart",
		Usage: "Gracefully restart the running process - (not implemented for windows servers)",
		Flags: []cli.Flag{
			cli.BoolFlag{
				Name: "debug",
			},
		},
		Action: runRestart,
	}
	subcmdFlushQueues = cli.Command{
		Name:   "flush-queues",
		Usage:  "Flush queues in the running process",
		Action: runFlushQueues,
		Flags: []cli.Flag{
			&cli.DurationFlag{
				Name:  "timeout",
				Value: 60 * time.Second,
				Usage: "Timeout for the flushing process",
<<<<<<< HEAD
			},
			&cli.BoolFlag{
=======
			}, cli.BoolFlag{
>>>>>>> e770c2b8
				Name:  "non-blocking",
				Usage: "Set to true to not wait for flush to complete before returning",
			},
			cli.BoolFlag{
				Name: "debug",
			},
		},
	}
	defaultLoggingFlags = []cli.Flag{
		cli.StringFlag{
			Name:  "group, g",
			Usage: "Group to add logger to - will default to \"default\"",
		}, cli.StringFlag{
			Name:  "name, n",
			Usage: "Name of the new logger - will default to mode",
		}, cli.StringFlag{
			Name:  "level, l",
			Usage: "Logging level for the new logger",
		}, cli.StringFlag{
			Name:  "stacktrace-level, L",
			Usage: "Stacktrace logging level",
		}, cli.StringFlag{
			Name:  "flags, F",
			Usage: "Flags for the logger",
		}, cli.StringFlag{
			Name:  "expression, e",
			Usage: "Matching expression for the logger",
		}, cli.StringFlag{
			Name:  "prefix, p",
			Usage: "Prefix for the logger",
		}, cli.BoolFlag{
			Name:  "color",
			Usage: "Use color in the logs",
		}, cli.BoolFlag{
			Name: "debug",
		},
	}
	subcmdLogging = cli.Command{
		Name:  "logging",
		Usage: "Adjust logging commands",
		Subcommands: []cli.Command{
			{
				Name:  "pause",
				Usage: "Pause logging (Gitea will buffer logs up to a certain point and will drop them after that point)",
				Flags: []cli.Flag{
					cli.BoolFlag{
						Name: "debug",
					},
				},
				Action: runPauseLogging,
			}, {
				Name:  "resume",
				Usage: "Resume logging",
				Flags: []cli.Flag{
					cli.BoolFlag{
						Name: "debug",
					},
				},
				Action: runResumeLogging,
			}, {
				Name:  "release-and-reopen",
				Usage: "Cause Gitea to release and re-open files used for logging",
				Flags: []cli.Flag{
					cli.BoolFlag{
						Name: "debug",
					},
				},
				Action: runReleaseReopenLogging,
			}, {
				Name:      "remove",
				Usage:     "Remove a logger",
				ArgsUsage: "[name] Name of logger to remove",
				Flags: []cli.Flag{
					cli.BoolFlag{
						Name: "debug",
					}, cli.StringFlag{
						Name:  "group, g",
						Usage: "Group to add logger to - will default to \"default\"",
					},
				},
				Action: runRemoveLogger,
			}, {
				Name:  "add",
				Usage: "Add a logger",
				Subcommands: []cli.Command{
					{
						Name:  "console",
						Usage: "Add a console logger",
						Flags: append(defaultLoggingFlags,
							cli.BoolFlag{
								Name:  "stderr",
								Usage: "Output console logs to stderr - only relevant for console",
							}),
						Action: runAddConsoleLogger,
					}, {
						Name:  "file",
						Usage: "Add a file logger",
						Flags: append(defaultLoggingFlags, []cli.Flag{
							cli.StringFlag{
								Name:  "filename, f",
								Usage: "Filename for the logger - this must be set.",
							}, cli.BoolTFlag{
								Name:  "rotate, r",
								Usage: "Rotate logs",
							}, cli.Int64Flag{
								Name:  "max-size, s",
								Usage: "Maximum size in bytes before rotation",
							}, cli.BoolTFlag{
								Name:  "daily, d",
								Usage: "Rotate logs daily",
							}, cli.IntFlag{
								Name:  "max-days, D",
								Usage: "Maximum number of daily logs to keep",
							}, cli.BoolTFlag{
								Name:  "compress, z",
								Usage: "Compress rotated logs",
							}, cli.IntFlag{
								Name:  "compression-level, Z",
								Usage: "Compression level to use",
							},
						}...),
						Action: runAddFileLogger,
					}, {
						Name:  "conn",
						Usage: "Add a net conn logger",
						Flags: append(defaultLoggingFlags, []cli.Flag{
							cli.BoolFlag{
								Name:  "reconnect-on-message, R",
								Usage: "Reconnect to host for every message",
							}, cli.BoolFlag{
								Name:  "reconnect, r",
								Usage: "Reconnect to host when connection is dropped",
							}, cli.StringFlag{
								Name:  "protocol, P",
								Usage: "Set protocol to use: tcp, unix, or udp (defaults to tcp)",
							}, cli.StringFlag{
								Name:  "address, a",
								Usage: "Host address and port to connect to (defaults to :7020)",
							},
						}...),
						Action: runAddConnLogger,
					}, {
						Name:  "smtp",
						Usage: "Add an SMTP logger",
						Flags: append(defaultLoggingFlags, []cli.Flag{
							cli.StringFlag{
								Name:  "username, u",
								Usage: "Mail server username",
							}, cli.StringFlag{
								Name:  "password, P",
								Usage: "Mail server password",
							}, cli.StringFlag{
								Name:  "host, H",
								Usage: "Mail server host (defaults to: 127.0.0.1:25)",
							}, cli.StringSliceFlag{
								Name:  "send-to, s",
								Usage: "Email address(es) to send to",
							}, cli.StringFlag{
								Name:  "subject, S",
								Usage: "Subject header of sent emails",
							},
						}...),
						Action: runAddSMTPLogger,
					},
				},
			},
		},
	}
)

func runRemoveLogger(c *cli.Context) error {
	setup("manager", c.Bool("debug"))
	group := c.String("group")
	if len(group) == 0 {
		group = log.DEFAULT
	}
	name := c.Args().First()
	statusCode, msg := private.RemoveLogger(group, name)
	switch statusCode {
	case http.StatusInternalServerError:
		fail("InternalServerError", msg)
	}

	fmt.Fprintln(os.Stdout, msg)
	return nil
}

func runAddSMTPLogger(c *cli.Context) error {
	setup("manager", c.Bool("debug"))
	vals := map[string]interface{}{}
	mode := "smtp"
	if c.IsSet("host") {
		vals["host"] = c.String("host")
	} else {
		vals["host"] = "127.0.0.1:25"
	}

	if c.IsSet("username") {
		vals["username"] = c.String("username")
	}
	if c.IsSet("password") {
		vals["password"] = c.String("password")
	}

	if !c.IsSet("send-to") {
		return fmt.Errorf("Some recipients must be provided")
	}
	vals["sendTos"] = c.StringSlice("send-to")

	if c.IsSet("subject") {
		vals["subject"] = c.String("subject")
	} else {
		vals["subject"] = "Diagnostic message from Gitea"
	}

	return commonAddLogger(c, mode, vals)
}

func runAddConnLogger(c *cli.Context) error {
	setup("manager", c.Bool("debug"))
	vals := map[string]interface{}{}
	mode := "conn"
	vals["net"] = "tcp"
	if c.IsSet("protocol") {
		switch c.String("protocol") {
		case "udp":
			vals["net"] = "udp"
		case "unix":
			vals["net"] = "unix"
		}
	}
	if c.IsSet("address") {
		vals["address"] = c.String("address")
	} else {
		vals["address"] = ":7020"
	}
	if c.IsSet("reconnect") {
		vals["reconnect"] = c.Bool("reconnect")
	}
	if c.IsSet("reconnect-on-message") {
		vals["reconnectOnMsg"] = c.Bool("reconnect-on-message")
	}
	return commonAddLogger(c, mode, vals)
}

func runAddFileLogger(c *cli.Context) error {
	setup("manager", c.Bool("debug"))
	vals := map[string]interface{}{}
	mode := "file"
	if c.IsSet("filename") {
		vals["filename"] = c.String("filename")
	} else {
		return fmt.Errorf("filename must be set when creating a file logger")
	}
	if c.IsSet("rotate") {
		vals["rotate"] = c.Bool("rotate")
	}
	if c.IsSet("max-size") {
		vals["maxsize"] = c.Int64("max-size")
	}
	if c.IsSet("daily") {
		vals["daily"] = c.Bool("daily")
	}
	if c.IsSet("max-days") {
		vals["maxdays"] = c.Int("max-days")
	}
	if c.IsSet("compress") {
		vals["compress"] = c.Bool("compress")
	}
	if c.IsSet("compression-level") {
		vals["compressionLevel"] = c.Int("compression-level")
	}
	return commonAddLogger(c, mode, vals)
}

func runAddConsoleLogger(c *cli.Context) error {
	setup("manager", c.Bool("debug"))
	vals := map[string]interface{}{}
	mode := "console"
	if c.IsSet("stderr") && c.Bool("stderr") {
		vals["stderr"] = c.Bool("stderr")
	}
	return commonAddLogger(c, mode, vals)
}

func commonAddLogger(c *cli.Context, mode string, vals map[string]interface{}) error {
	if len(c.String("level")) > 0 {
		vals["level"] = log.FromString(c.String("level")).String()
	}
	if len(c.String("stacktrace-level")) > 0 {
		vals["stacktraceLevel"] = log.FromString(c.String("stacktrace-level")).String()
	}
	if len(c.String("expression")) > 0 {
		vals["expression"] = c.String("expression")
	}
	if len(c.String("prefix")) > 0 {
		vals["prefix"] = c.String("prefix")
	}
	if len(c.String("flags")) > 0 {
		vals["flags"] = log.FlagsFromString(c.String("flags"))
	}
	if c.IsSet("color") {
		vals["colorize"] = c.Bool("color")
	}
	group := "default"
	if c.IsSet("group") {
		group = c.String("group")
	}
	name := mode
	if c.IsSet("name") {
		name = c.String("name")
	}
	statusCode, msg := private.AddLogger(group, name, mode, vals)
	switch statusCode {
	case http.StatusInternalServerError:
		fail("InternalServerError", msg)
	}

	fmt.Fprintln(os.Stdout, msg)
	return nil
}

func runShutdown(c *cli.Context) error {
	setup("manager", c.Bool("debug"))
	statusCode, msg := private.Shutdown()
	switch statusCode {
	case http.StatusInternalServerError:
		fail("InternalServerError", msg)
	}

	fmt.Fprintln(os.Stdout, msg)
	return nil
}

func runRestart(c *cli.Context) error {
	setup("manager", c.Bool("debug"))
	statusCode, msg := private.Restart()
	switch statusCode {
	case http.StatusInternalServerError:
		fail("InternalServerError", msg)
	}

	fmt.Fprintln(os.Stdout, msg)
	return nil
}

func runFlushQueues(c *cli.Context) error {
	setup("manager", c.Bool("debug"))
	statusCode, msg := private.FlushQueues(c.Duration("timeout"), c.Bool("non-blocking"))
	switch statusCode {
	case http.StatusInternalServerError:
		fail("InternalServerError", msg)
	}

	fmt.Fprintln(os.Stdout, msg)
	return nil
}

func runPauseLogging(c *cli.Context) error {
	setup("manager", c.Bool("debug"))
	statusCode, msg := private.PauseLogging()
	switch statusCode {
	case http.StatusInternalServerError:
		fail("InternalServerError", msg)
	}

	fmt.Fprintln(os.Stdout, msg)
	return nil
}

func runResumeLogging(c *cli.Context) error {
	setup("manager", c.Bool("debug"))
	statusCode, msg := private.ResumeLogging()
	switch statusCode {
	case http.StatusInternalServerError:
		fail("InternalServerError", msg)
	}

	fmt.Fprintln(os.Stdout, msg)
	return nil
}

func runReleaseReopenLogging(c *cli.Context) error {
	setup("manager", c.Bool("debug"))
	statusCode, msg := private.ReleaseReopenLogging()
	switch statusCode {
	case http.StatusInternalServerError:
		fail("InternalServerError", msg)
	}

	fmt.Fprintln(os.Stdout, msg)
	return nil
}<|MERGE_RESOLUTION|>--- conflicted
+++ resolved
@@ -22,25 +22,18 @@
 		Name:        "manager",
 		Usage:       "Manage the running gitea process",
 		Description: "This is a command for managing the running gitea process",
-<<<<<<< HEAD
 		Subcommands: []*cli.Command{
 			&subcmdShutdown,
 			&subcmdRestart,
 			&subcmdFlushQueues,
-=======
-		Subcommands: []cli.Command{
-			subcmdShutdown,
-			subcmdRestart,
-			subcmdFlushQueues,
-			subcmdLogging,
->>>>>>> e770c2b8
+			&subcmdLogging,
 		},
 	}
 	subcmdShutdown = cli.Command{
 		Name:  "shutdown",
 		Usage: "Gracefully shutdown the running process",
 		Flags: []cli.Flag{
-			cli.BoolFlag{
+			&cli.BoolFlag{
 				Name: "debug",
 			},
 		},
@@ -50,7 +43,7 @@
 		Name:  "restart",
 		Usage: "Gracefully restart the running process - (not implemented for windows servers)",
 		Flags: []cli.Flag{
-			cli.BoolFlag{
+			&cli.BoolFlag{
 				Name: "debug",
 			},
 		},
@@ -65,58 +58,62 @@
 				Name:  "timeout",
 				Value: 60 * time.Second,
 				Usage: "Timeout for the flushing process",
-<<<<<<< HEAD
 			},
 			&cli.BoolFlag{
-=======
-			}, cli.BoolFlag{
->>>>>>> e770c2b8
 				Name:  "non-blocking",
 				Usage: "Set to true to not wait for flush to complete before returning",
 			},
-			cli.BoolFlag{
+			&cli.BoolFlag{
 				Name: "debug",
 			},
 		},
 	}
 	defaultLoggingFlags = []cli.Flag{
-		cli.StringFlag{
+		&cli.StringFlag{
 			Name:  "group, g",
 			Usage: "Group to add logger to - will default to \"default\"",
-		}, cli.StringFlag{
+		},
+		&cli.StringFlag{
 			Name:  "name, n",
 			Usage: "Name of the new logger - will default to mode",
-		}, cli.StringFlag{
+		},
+		&cli.StringFlag{
 			Name:  "level, l",
 			Usage: "Logging level for the new logger",
-		}, cli.StringFlag{
+		},
+		&cli.StringFlag{
 			Name:  "stacktrace-level, L",
 			Usage: "Stacktrace logging level",
-		}, cli.StringFlag{
+		},
+		&cli.StringFlag{
 			Name:  "flags, F",
 			Usage: "Flags for the logger",
-		}, cli.StringFlag{
+		},
+		&cli.StringFlag{
 			Name:  "expression, e",
 			Usage: "Matching expression for the logger",
-		}, cli.StringFlag{
+		},
+		&cli.StringFlag{
 			Name:  "prefix, p",
 			Usage: "Prefix for the logger",
-		}, cli.BoolFlag{
+		},
+		&cli.BoolFlag{
 			Name:  "color",
 			Usage: "Use color in the logs",
-		}, cli.BoolFlag{
+		},
+		&cli.BoolFlag{
 			Name: "debug",
 		},
 	}
 	subcmdLogging = cli.Command{
 		Name:  "logging",
 		Usage: "Adjust logging commands",
-		Subcommands: []cli.Command{
+		Subcommands: []*cli.Command{
 			{
 				Name:  "pause",
 				Usage: "Pause logging (Gitea will buffer logs up to a certain point and will drop them after that point)",
 				Flags: []cli.Flag{
-					cli.BoolFlag{
+					&cli.BoolFlag{
 						Name: "debug",
 					},
 				},
@@ -125,7 +122,7 @@
 				Name:  "resume",
 				Usage: "Resume logging",
 				Flags: []cli.Flag{
-					cli.BoolFlag{
+					&cli.BoolFlag{
 						Name: "debug",
 					},
 				},
@@ -134,7 +131,7 @@
 				Name:  "release-and-reopen",
 				Usage: "Cause Gitea to release and re-open files used for logging",
 				Flags: []cli.Flag{
-					cli.BoolFlag{
+					&cli.BoolFlag{
 						Name: "debug",
 					},
 				},
@@ -144,9 +141,10 @@
 				Usage:     "Remove a logger",
 				ArgsUsage: "[name] Name of logger to remove",
 				Flags: []cli.Flag{
-					cli.BoolFlag{
+					&cli.BoolFlag{
 						Name: "debug",
-					}, cli.StringFlag{
+					},
+					&cli.StringFlag{
 						Name:  "group, g",
 						Usage: "Group to add logger to - will default to \"default\"",
 					},
@@ -155,12 +153,12 @@
 			}, {
 				Name:  "add",
 				Usage: "Add a logger",
-				Subcommands: []cli.Command{
+				Subcommands: []*cli.Command{
 					{
 						Name:  "console",
 						Usage: "Add a console logger",
 						Flags: append(defaultLoggingFlags,
-							cli.BoolFlag{
+							&cli.BoolFlag{
 								Name:  "stderr",
 								Usage: "Output console logs to stderr - only relevant for console",
 							}),
@@ -169,25 +167,31 @@
 						Name:  "file",
 						Usage: "Add a file logger",
 						Flags: append(defaultLoggingFlags, []cli.Flag{
-							cli.StringFlag{
+							&cli.StringFlag{
 								Name:  "filename, f",
 								Usage: "Filename for the logger - this must be set.",
-							}, cli.BoolTFlag{
+							},
+							&cli.BoolFlag{
 								Name:  "rotate, r",
 								Usage: "Rotate logs",
-							}, cli.Int64Flag{
+							},
+							&cli.Int64Flag{
 								Name:  "max-size, s",
 								Usage: "Maximum size in bytes before rotation",
-							}, cli.BoolTFlag{
+							},
+							&cli.BoolFlag{
 								Name:  "daily, d",
 								Usage: "Rotate logs daily",
-							}, cli.IntFlag{
+							},
+							&cli.IntFlag{
 								Name:  "max-days, D",
 								Usage: "Maximum number of daily logs to keep",
-							}, cli.BoolTFlag{
+							},
+							&cli.BoolFlag{
 								Name:  "compress, z",
 								Usage: "Compress rotated logs",
-							}, cli.IntFlag{
+							},
+							&cli.IntFlag{
 								Name:  "compression-level, Z",
 								Usage: "Compression level to use",
 							},
@@ -197,16 +201,19 @@
 						Name:  "conn",
 						Usage: "Add a net conn logger",
 						Flags: append(defaultLoggingFlags, []cli.Flag{
-							cli.BoolFlag{
+							&cli.BoolFlag{
 								Name:  "reconnect-on-message, R",
 								Usage: "Reconnect to host for every message",
-							}, cli.BoolFlag{
+							},
+							&cli.BoolFlag{
 								Name:  "reconnect, r",
 								Usage: "Reconnect to host when connection is dropped",
-							}, cli.StringFlag{
+							},
+							&cli.StringFlag{
 								Name:  "protocol, P",
 								Usage: "Set protocol to use: tcp, unix, or udp (defaults to tcp)",
-							}, cli.StringFlag{
+							},
+							&cli.StringFlag{
 								Name:  "address, a",
 								Usage: "Host address and port to connect to (defaults to :7020)",
 							},
@@ -216,19 +223,23 @@
 						Name:  "smtp",
 						Usage: "Add an SMTP logger",
 						Flags: append(defaultLoggingFlags, []cli.Flag{
-							cli.StringFlag{
+							&cli.StringFlag{
 								Name:  "username, u",
 								Usage: "Mail server username",
-							}, cli.StringFlag{
+							},
+							&cli.StringFlag{
 								Name:  "password, P",
 								Usage: "Mail server password",
-							}, cli.StringFlag{
+							},
+							&cli.StringFlag{
 								Name:  "host, H",
 								Usage: "Mail server host (defaults to: 127.0.0.1:25)",
-							}, cli.StringSliceFlag{
+							},
+							&cli.StringSliceFlag{
 								Name:  "send-to, s",
 								Usage: "Email address(es) to send to",
-							}, cli.StringFlag{
+							},
+							&cli.StringFlag{
 								Name:  "subject, S",
 								Usage: "Subject header of sent emails",
 							},
