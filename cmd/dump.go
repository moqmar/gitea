// Copyright 2014 The Gogs Authors. All rights reserved.
// Copyright 2016 The Gitea Authors. All rights reserved.
// Use of this source code is governed by a MIT-style
// license that can be found in the LICENSE file.

package cmd

import (
	"encoding/json"
	"fmt"
	"io/ioutil"
	"os"
	"path"
	"path/filepath"
	"strings"
	"time"

	"code.gitea.io/gitea/models"
	"code.gitea.io/gitea/modules/log"
	"code.gitea.io/gitea/modules/setting"

	"gitea.com/macaron/session"
	archiver "github.com/mholt/archiver/v3"
	"github.com/unknwon/com"
	"github.com/urfave/cli/v2"
)

func addFile(w archiver.Writer, filePath string, absPath string, verbose bool) error {
	if verbose {
		log.Info("Adding file %s\n", filePath)
	}
	file, err := os.Open(absPath)
	if err != nil {
		return err
	}
	defer file.Close()
	fileInfo, err := file.Stat()
	if err != nil {
		return err
	}

	return w.Write(archiver.File{
		FileInfo: archiver.FileInfo{
			FileInfo:   fileInfo,
			CustomName: filePath,
		},
		ReadCloser: file,
	})
}

func addRecursive(w archiver.Writer, dirPath string, absPath string, verbose bool) error {
	if verbose {
		log.Info("Adding dir  %s\n", dirPath)
	}
	dir, err := os.Open(absPath)
	if err != nil {
		return fmt.Errorf("Could not open directory %s: %s", absPath, err)
	}
	files, err := dir.Readdir(0)
	if err != nil {
		return fmt.Errorf("Unable to list files in %s: %s", absPath, err)
	}

	if err := addFile(w, dirPath, absPath, false); err != nil {
		return err
	}

	for _, fileInfo := range files {
		if fileInfo.IsDir() {
			err = addRecursive(w, filepath.Join(dirPath, fileInfo.Name()), filepath.Join(absPath, fileInfo.Name()), verbose)
		} else {
			err = addFile(w, filepath.Join(dirPath, fileInfo.Name()), filepath.Join(absPath, fileInfo.Name()), verbose)
		}
		if err != nil {
			return err
		}
	}
	return nil
}

func isSubdir(upper string, lower string) (bool, error) {
	if relPath, err := filepath.Rel(upper, lower); err != nil {
		return false, err
	} else if relPath == "." || !strings.HasPrefix(relPath, ".") {
		return true, nil
	}
	return false, nil
}

type outputType struct {
	Enum     []string
	Default  string
	selected string
}

func (o outputType) Join() string {
	return strings.Join(o.Enum, ", ")
}

func (o *outputType) Set(value string) error {
	for _, enum := range o.Enum {
		if enum == value {
			o.selected = value
			return nil
		}
	}

	return fmt.Errorf("allowed values are %s", o.Join())
}

func (o outputType) String() string {
	if o.selected == "" {
		return o.Default
	}
	return o.selected
}

var outputTypeEnum = &outputType{
	Enum:    []string{"zip", "tar", "tar.gz", "tar.xz", "tar.bz2"},
	Default: "zip",
}

// CmdDump represents the available dump sub-command.
var CmdDump = cli.Command{
	Name:  "dump",
	Usage: "Dump Gitea files and database",
	Description: `Dump compresses all related files and database into zip file.
It can be used for backup and capture Gitea server image to send to maintainer`,
	Action: runDump,
	Flags: []cli.Flag{
<<<<<<< HEAD
		&cli.StringFlag{
			Name:    "file",
			Aliases: []string{"f"},
			Value:   fmt.Sprintf("gitea-dump-%d.zip", time.Now().Unix()),
			Usage:   "Name of the dump file which will be created.",
=======
		cli.StringFlag{
			Name:  "file, f",
			Value: fmt.Sprintf("gitea-dump-%d.zip", time.Now().Unix()),
			Usage: "Name of the dump file which will be created. Supply '-' for stdout. See type for available types.",
>>>>>>> 80a3745f
		},
		&cli.BoolFlag{
			Name:    "verbose",
			Aliases: []string{"V"},
			Usage:   "Show process details",
		},
		&cli.StringFlag{
			Name:    "tempdir",
			Aliases: []string{"t"},
			Value:   os.TempDir(),
			Usage:   "Temporary dir path",
		},
		&cli.StringFlag{
			Name:    "database",
			Aliases: []string{"d"},
			Usage:   "Specify the database SQL syntax",
		},
		&cli.BoolFlag{
			Name:    "skip-repository",
			Aliases: []string{"R"},
			Usage:   "Skip the repository dumping",
		},
		&cli.BoolFlag{
			Name:    "skip-log",
			Aliases: []string{"L"},
			Usage:   "Skip the log dumping",
		},
		cli.GenericFlag{
			Name:  "type",
			Value: outputTypeEnum,
			Usage: fmt.Sprintf("Dump output format: %s", outputTypeEnum.Join()),
		},
	},
}

func fatal(format string, args ...interface{}) {
	fmt.Fprintf(os.Stderr, format+"\n", args...)
	log.Fatal(format, args...)
}

func runDump(ctx *cli.Context) error {
	var file *os.File
	fileName := ctx.String("file")
	if fileName == "-" {
		file = os.Stdout
		err := log.DelLogger("console")
		if err != nil {
			fatal("Deleting default logger failed. Can not write to stdout: %v", err)
		}
	}
	setting.NewContext()
	// make sure we are logging to the console no matter what the configuration tells us do to
	if _, err := setting.Cfg.Section("log").NewKey("MODE", "console"); err != nil {
		fatal("Setting logging mode to console failed: %v", err)
	}
	if _, err := setting.Cfg.Section("log.console").NewKey("STDERR", "true"); err != nil {
		fatal("Setting console logger to stderr failed: %v", err)
	}
	setting.NewServices() // cannot access session settings otherwise

	err := models.SetEngine()
	if err != nil {
		return err
	}

	if file == nil {
		file, err = os.Create(fileName)
		if err != nil {
			fatal("Unable to open %s: %v", fileName, err)
		}
	}
	defer file.Close()

	verbose := ctx.Bool("verbose")
	outType := ctx.String("type")
	var iface interface{}
	if fileName == "-" {
		iface, err = archiver.ByExtension(fmt.Sprintf(".%s", outType))
	} else {
		iface, err = archiver.ByExtension(fileName)
	}
	if err != nil {
		fatal("Unable to get archiver for extension: %v", err)
	}

	w, _ := iface.(archiver.Writer)
	if err := w.Create(file); err != nil {
		fatal("Creating archiver.Writer failed: %v", err)
	}
	defer w.Close()

	if ctx.IsSet("skip-repository") && ctx.Bool("skip-repository") {
		log.Info("Skip dumping local repositories")
	} else {
		log.Info("Dumping local repositories... %s", setting.RepoRootPath)
		if err := addRecursive(w, "repos", setting.RepoRootPath, verbose); err != nil {
			fatal("Failed to include repositories: %v", err)
		}

		if _, err := os.Stat(setting.LFS.ContentPath); !os.IsNotExist(err) {
			log.Info("Dumping lfs... %s", setting.LFS.ContentPath)
			if err := addRecursive(w, "lfs", setting.LFS.ContentPath, verbose); err != nil {
				fatal("Failed to include lfs: %v", err)
			}
		}
	}

	tmpDir := ctx.String("tempdir")
	if _, err := os.Stat(tmpDir); os.IsNotExist(err) {
		fatal("Path does not exist: %s", tmpDir)
	}

	dbDump, err := ioutil.TempFile(tmpDir, "gitea-db.sql")
	if err != nil {
		fatal("Failed to create tmp file: %v", err)
	}
	defer os.Remove(dbDump.Name())

	targetDBType := ctx.String("database")
	if len(targetDBType) > 0 && targetDBType != setting.Database.Type {
		log.Info("Dumping database %s => %s...", setting.Database.Type, targetDBType)
	} else {
		log.Info("Dumping database...")
	}

	if err := models.DumpDatabase(dbDump.Name(), targetDBType); err != nil {
		fatal("Failed to dump database: %v", err)
	}

	if err := addFile(w, "gitea-db.sql", dbDump.Name(), verbose); err != nil {
		fatal("Failed to include gitea-db.sql: %v", err)
	}

	if len(setting.CustomConf) > 0 {
		log.Info("Adding custom configuration file from %s", setting.CustomConf)
		if err := addFile(w, "app.ini", setting.CustomConf, verbose); err != nil {
			fatal("Failed to include specified app.ini: %v", err)
		}
	}

	customDir, err := os.Stat(setting.CustomPath)
	if err == nil && customDir.IsDir() {
		if is, _ := isSubdir(setting.AppDataPath, setting.CustomPath); !is {
			if err := addRecursive(w, "custom", setting.CustomPath, verbose); err != nil {
				fatal("Failed to include custom: %v", err)
			}
		} else {
			log.Info("Custom dir %s is inside data dir %s, skipped", setting.CustomPath, setting.AppDataPath)
		}
	} else {
		log.Info("Custom dir %s doesn't exist, skipped", setting.CustomPath)
	}

	if com.IsExist(setting.AppDataPath) {
		log.Info("Packing data directory...%s", setting.AppDataPath)

		var excludes []string
		if setting.Cfg.Section("session").Key("PROVIDER").Value() == "file" {
			var opts session.Options
			if err = json.Unmarshal([]byte(setting.SessionConfig.ProviderConfig), &opts); err != nil {
				return err
			}
			excludes = append(excludes, opts.ProviderConfig)
		}

		excludes = append(excludes, setting.RepoRootPath)
		excludes = append(excludes, setting.LFS.ContentPath)
		excludes = append(excludes, setting.LogRootPath)
		if err := addRecursiveExclude(w, "data", setting.AppDataPath, excludes, verbose); err != nil {
			fatal("Failed to include data directory: %v", err)
		}
	}

	// Doesn't check if LogRootPath exists before processing --skip-log intentionally,
	// ensuring that it's clear the dump is skipped whether the directory's initialized
	// yet or not.
	if ctx.IsSet("skip-log") && ctx.Bool("skip-log") {
		log.Info("Skip dumping log files")
	} else if com.IsExist(setting.LogRootPath) {
		if err := addRecursive(w, "log", setting.LogRootPath, verbose); err != nil {
			fatal("Failed to include log: %v", err)
		}
	}

	if fileName != "-" {
		if err = w.Close(); err != nil {
			_ = os.Remove(fileName)
			fatal("Failed to save %s: %v", fileName, err)
		}

		if err := os.Chmod(fileName, 0600); err != nil {
			log.Info("Can't change file access permissions mask to 0600: %v", err)
		}
	}

	if fileName != "-" {
		log.Info("Finish dumping in file %s", fileName)
	} else {
		log.Info("Finish dumping to stdout")
	}

	return nil
}

func contains(slice []string, s string) bool {
	for _, v := range slice {
		if v == s {
			return true
		}
	}
	return false
}

// addRecursiveExclude zips absPath to specified insidePath inside writer excluding excludeAbsPath
func addRecursiveExclude(w archiver.Writer, insidePath, absPath string, excludeAbsPath []string, verbose bool) error {
	absPath, err := filepath.Abs(absPath)
	if err != nil {
		return err
	}
	dir, err := os.Open(absPath)
	if err != nil {
		return err
	}
	defer dir.Close()

	files, err := dir.Readdir(0)
	if err != nil {
		return err
	}
	for _, file := range files {
		currentAbsPath := path.Join(absPath, file.Name())
		currentInsidePath := path.Join(insidePath, file.Name())
		if file.IsDir() {
			if !contains(excludeAbsPath, currentAbsPath) {
				if err := addFile(w, currentInsidePath, currentAbsPath, false); err != nil {
					return err
				}
				if err = addRecursiveExclude(w, currentInsidePath, currentAbsPath, excludeAbsPath, verbose); err != nil {
					return err
				}
			}
		} else {
			if err = addFile(w, currentInsidePath, currentAbsPath, verbose); err != nil {
				return err
			}
		}
	}
	return nil
}<|MERGE_RESOLUTION|>--- conflicted
+++ resolved
@@ -128,18 +128,11 @@
 It can be used for backup and capture Gitea server image to send to maintainer`,
 	Action: runDump,
 	Flags: []cli.Flag{
-<<<<<<< HEAD
 		&cli.StringFlag{
 			Name:    "file",
 			Aliases: []string{"f"},
 			Value:   fmt.Sprintf("gitea-dump-%d.zip", time.Now().Unix()),
-			Usage:   "Name of the dump file which will be created.",
-=======
-		cli.StringFlag{
-			Name:  "file, f",
-			Value: fmt.Sprintf("gitea-dump-%d.zip", time.Now().Unix()),
-			Usage: "Name of the dump file which will be created. Supply '-' for stdout. See type for available types.",
->>>>>>> 80a3745f
+			Usage:   "Name of the dump file which will be created. Supply '-' for stdout. See type for available types.",
 		},
 		&cli.BoolFlag{
 			Name:    "verbose",
