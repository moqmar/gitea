--- conflicted
+++ resolved
@@ -234,7 +234,6 @@
 	if opt.AutoInit && opt.Readme == "" {
 		opt.Readme = "Default"
 	}
-<<<<<<< HEAD
 
 	var err error
 	var repo *models.Repository
@@ -270,23 +269,10 @@
 			IsPrivate:     opt.Private,
 			AutoInit:      opt.AutoInit,
 			DefaultBranch: opt.DefaultBranch,
+			TrustModel:    models.ToTrustModel(opt.TrustModel),
+			IsTemplate:    opt.Template,
 		})
 	}
-=======
-	repo, err := repo_service.CreateRepository(ctx.User, owner, models.CreateRepoOptions{
-		Name:          opt.Name,
-		Description:   opt.Description,
-		IssueLabels:   opt.IssueLabels,
-		Gitignores:    opt.Gitignores,
-		License:       opt.License,
-		Readme:        opt.Readme,
-		IsPrivate:     opt.Private,
-		AutoInit:      opt.AutoInit,
-		DefaultBranch: opt.DefaultBranch,
-		TrustModel:    models.ToTrustModel(opt.TrustModel),
-		IsTemplate:    opt.Template,
-	})
->>>>>>> 5626811e
 	if err != nil {
 		if models.IsErrRepoAlreadyExist(err) {
 			ctx.Error(http.StatusConflict, "", "The repository with the same name already exists.")
