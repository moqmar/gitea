--- conflicted
+++ resolved
@@ -131,7 +131,6 @@
 		return
 	}
 
-<<<<<<< HEAD
 	if allowed, err := models.UserAllowedToLookAtConfidentialIssue(ctx.User, issue); err != nil || !allowed {
 		if err != nil {
 			ctx.InternalServerError(err)
@@ -141,7 +140,6 @@
 		return
 	}
 
-=======
 	current, err := models.CheckIssueWatch(user, issue)
 	if err != nil {
 		ctx.Error(http.StatusInternalServerError, "CheckIssueWatch", err)
@@ -155,7 +153,6 @@
 	}
 
 	// Update watch state
->>>>>>> 2a42d80d
 	if err := models.CreateOrUpdateIssueWatch(user.ID, issue.ID, watch); err != nil {
 		ctx.Error(http.StatusInternalServerError, "CreateOrUpdateIssueWatch", err)
 		return
