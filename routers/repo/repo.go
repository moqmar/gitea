// Copyright 2014 The Gogs Authors. All rights reserved.
// Use of this source code is governed by a MIT-style
// license that can be found in the LICENSE file.

package repo

import (
	"encoding/base64"
	"errors"
	"fmt"
	"path"
	"path/filepath"
	"strings"

	"github.com/go-martini/martini"

	"github.com/gogits/webdav"

	"github.com/gogits/gogs/models"
	"github.com/gogits/gogs/modules/auth"
	"github.com/gogits/gogs/modules/base"
	"github.com/gogits/gogs/modules/log"
	"github.com/gogits/gogs/modules/middleware"
)

func Create(ctx *middleware.Context, form auth.CreateRepoForm) {
	ctx.Data["Title"] = "Create repository"
	ctx.Data["PageIsNewRepo"] = true // For navbar arrow.
	ctx.Data["LanguageIgns"] = models.LanguageIgns
	ctx.Data["Licenses"] = models.Licenses

	if ctx.Req.Method == "GET" {
		ctx.HTML(200, "repo/create")
		return
	}

	if ctx.HasError() {
		ctx.HTML(200, "repo/create")
		return
	}

	_, err := models.CreateRepository(ctx.User, form.RepoName, form.Description,
		form.Language, form.License, form.Visibility == "private", form.InitReadme == "on")
	if err == nil {
		log.Trace("%s Repository created: %s/%s", ctx.Req.RequestURI, ctx.User.LowerName, form.RepoName)
		ctx.Redirect("/" + ctx.User.Name + "/" + form.RepoName)
		return
	} else if err == models.ErrRepoAlreadyExist {
		ctx.RenderWithErr("Repository name has already been used", "repo/create", &form)
		return
	} else if err == models.ErrRepoNameIllegal {
		ctx.RenderWithErr(models.ErrRepoNameIllegal.Error(), "repo/create", &form)
		return
	}
	ctx.Handle(200, "repo.Create", err)
}

func Single(ctx *middleware.Context, params martini.Params) {
	branchName := ctx.Repo.BranchName
	commitId := ctx.Repo.CommitId
	userName := ctx.Repo.Owner.Name
	repoName := ctx.Repo.Repository.Name

	repoLink := ctx.Repo.RepoLink
	branchLink := ctx.Repo.RepoLink + "/src/" + branchName
	rawLink := ctx.Repo.RepoLink + "/raw/" + branchName

	// Get tree path
	treename := params["_1"]

	if len(treename) > 0 && treename[len(treename)-1] == '/' {
		ctx.Redirect(repoLink + "/src/" + branchName + "/" + treename[:len(treename)-1])
		return
	}

	ctx.Data["IsRepoToolbarSource"] = true

	// Branches.
	brs, err := models.GetBranches(userName, repoName)
	if err != nil {
		ctx.Handle(404, "repo.Single(GetBranches)", err)
		return
	}

	ctx.Data["Branches"] = brs

	isViewBranch := ctx.Repo.IsBranch
	ctx.Data["IsViewBranch"] = isViewBranch

	repoFile, err := models.GetTargetFile(userName, repoName,
		branchName, commitId, treename)

	if err != nil && err != models.ErrRepoFileNotExist {
		ctx.Handle(404, "repo.Single(GetTargetFile)", err)
		return
	}

	if len(treename) != 0 && repoFile == nil {
		ctx.Handle(404, "repo.Single", nil)
		return
	}

	if repoFile != nil && repoFile.IsFile() {
		if blob, err := repoFile.LookupBlob(); err != nil {
			ctx.Handle(404, "repo.Single(repoFile.LookupBlob)", err)
		} else {
			ctx.Data["FileSize"] = repoFile.Size
			ctx.Data["IsFile"] = true
			ctx.Data["FileName"] = repoFile.Name
			ext := path.Ext(repoFile.Name)
			if len(ext) > 0 {
				ext = ext[1:]
			}
			ctx.Data["FileExt"] = ext
			ctx.Data["FileLink"] = rawLink + "/" + treename

			data := blob.Contents()
			_, isTextFile := base.IsTextFile(data)
			_, isImageFile := base.IsImageFile(data)
			ctx.Data["FileIsText"] = isTextFile

			if isImageFile {
				ctx.Data["IsImageFile"] = true
			} else {
				readmeExist := base.IsMarkdownFile(repoFile.Name) || base.IsReadmeFile(repoFile.Name)
				ctx.Data["ReadmeExist"] = readmeExist
				if readmeExist {
					ctx.Data["FileContent"] = string(base.RenderMarkdown(data, ""))
				} else {
					if isTextFile {
						ctx.Data["FileContent"] = string(data)
					}
				}
			}
		}

	} else {
		// Directory and file list.
		files, err := models.GetReposFiles(userName, repoName, ctx.Repo.CommitId, treename)
		if err != nil {
			ctx.Handle(404, "repo.Single(GetReposFiles)", err)
			return
		}

		ctx.Data["Files"] = files

		var readmeFile *models.RepoFile

		for _, f := range files {
			if !f.IsFile() || !base.IsReadmeFile(f.Name) {
				continue
			} else {
				readmeFile = f
				break
			}
		}

		if readmeFile != nil {
			ctx.Data["ReadmeInSingle"] = true
			ctx.Data["ReadmeExist"] = true
			if blob, err := readmeFile.LookupBlob(); err != nil {
				ctx.Handle(404, "repo.Single(readmeFile.LookupBlob)", err)
				return
			} else {
				ctx.Data["FileSize"] = readmeFile.Size
				ctx.Data["FileLink"] = rawLink + "/" + treename
				data := blob.Contents()
				_, isTextFile := base.IsTextFile(data)
				ctx.Data["FileIsText"] = isTextFile
				ctx.Data["FileName"] = readmeFile.Name
				if isTextFile {
					ctx.Data["FileContent"] = string(base.RenderMarkdown(data, branchLink))
				}
			}
		}
	}

	ctx.Data["Username"] = userName
	ctx.Data["Reponame"] = repoName

	var treenames []string
	Paths := make([]string, 0)

	if len(treename) > 0 {
		treenames = strings.Split(treename, "/")
		for i, _ := range treenames {
			Paths = append(Paths, strings.Join(treenames[0:i+1], "/"))
		}

		ctx.Data["HasParentPath"] = true
		if len(Paths)-2 >= 0 {
			ctx.Data["ParentPath"] = "/" + Paths[len(Paths)-2]
		}
	}

	ctx.Data["LastCommit"] = ctx.Repo.Commit
	ctx.Data["Paths"] = Paths
	ctx.Data["Treenames"] = treenames
	ctx.Data["BranchLink"] = branchLink
	ctx.HTML(200, "repo/single")
}

func SingleDownload(ctx *middleware.Context, params martini.Params) {
	// Get tree path
	treename := params["_1"]

	branchName := params["branchname"]
	userName := params["username"]
	repoName := params["reponame"]

	var commitId string
	if !models.IsBranchExist(userName, repoName, branchName) {
		commitId = branchName
		branchName = ""
	}

	repoFile, err := models.GetTargetFile(userName, repoName,
		branchName, commitId, treename)

	if err != nil {
		ctx.Handle(404, "repo.SingleDownload(GetTargetFile)", err)
		return
	}

	blob, err := repoFile.LookupBlob()
	if err != nil {
		ctx.Handle(404, "repo.SingleDownload(LookupBlob)", err)
		return
	}

	data := blob.Contents()
	contentType, isTextFile := base.IsTextFile(data)
	_, isImageFile := base.IsImageFile(data)
	ctx.Res.Header().Set("Content-Type", contentType)
	if !isTextFile && !isImageFile {
		ctx.Res.Header().Set("Content-Disposition", "attachment; filename="+filepath.Base(treename))
		ctx.Res.Header().Set("Content-Transfer-Encoding", "binary")
	}
	ctx.Res.Write(data)
}

func basicEncode(username, password string) string {
	auth := username + ":" + password
	return base64.StdEncoding.EncodeToString([]byte(auth))
}

func basicDecode(encoded string) (user string, name string, err error) {
	var s []byte
	s, err = base64.StdEncoding.DecodeString(encoded)
	if err != nil {
		return
	}

	a := strings.Split(string(s), ":")
	if len(a) == 2 {
		user, name = a[0], a[1]
	} else {
		err = errors.New("decode failed")
	}
	return
}

func authRequired(ctx *middleware.Context) {
	ctx.ResponseWriter.Header().Set("WWW-Authenticate", `Basic realm="Gogs Auth"`)
	ctx.Data["ErrorMsg"] = "no basic auth and digit auth"
	ctx.HTML(401, fmt.Sprintf("status/401"))
}

func Http(ctx *middleware.Context, params martini.Params) {
	username := params["username"]
	reponame := params["reponame"]
	if strings.HasSuffix(reponame, ".git") {
		reponame = reponame[:len(reponame)-4]
	}

<<<<<<< HEAD
	repoUser, err := models.GetUserByName(username)
	if err != nil {
		ctx.Handle(500, "repo.GetUserByName", nil)
		return
	}

	repo, err := models.GetRepositoryByName(repoUser.Id, reponame)
	if err != nil {
		ctx.Handle(500, "repo.GetRepositoryByName", nil)
		return
	}

	isPull := webdav.IsPullMethod(ctx.Req.Method)
	var askAuth = !(!repo.IsPrivate && isPull)

	//authRequired(ctx)
	//return

	// check access
	if askAuth {
		// check digit auth

		// check basic auth
		baHead := ctx.Req.Header.Get("Authorization")
		if baHead != "" {
			auths := strings.Fields(baHead)
			if len(auths) != 2 || auths[0] != "Basic" {
				ctx.Handle(401, "no basic auth and digit auth", nil)
				return
			}
			authUsername, passwd, err := basicDecode(auths[1])
			if err != nil {
				ctx.Handle(401, "no basic auth and digit auth", nil)
				return
			}

			authUser, err := models.GetUserByName(authUsername)
			if err != nil {
				ctx.Handle(401, "no basic auth and digit auth", nil)
				return
			}

			newUser := &models.User{Passwd: passwd}
			newUser.EncodePasswd()
			if authUser.Passwd != newUser.Passwd {
				ctx.Handle(401, "no basic auth and digit auth", nil)
				return
			}

			var tp = models.AU_WRITABLE
			if isPull {
				tp = models.AU_READABLE
			}

			has, err := models.HasAccess(authUsername, username+"/"+reponame, tp)
			if err != nil || !has {
				ctx.Handle(401, "no basic auth and digit auth", nil)
				return
			}
		} else {
			authRequired(ctx)
			return
		}
	}

=======
	dir := models.RepoPath(username, reponame)
>>>>>>> e41ab839
	prefix := path.Join("/", username, params["reponame"])
	server := webdav.NewServer(
		dir, prefix, true)

	server.ServeHTTP(ctx.ResponseWriter, ctx.Req)
}

func Setting(ctx *middleware.Context, params martini.Params) {
	if !ctx.Repo.IsOwner {
		ctx.Handle(404, "repo.Setting", nil)
		return
	}

	ctx.Data["IsRepoToolbarSetting"] = true

	var title string
	if t, ok := ctx.Data["Title"].(string); ok {
		title = t
	}

	ctx.Data["Title"] = title + " - settings"
	ctx.HTML(200, "repo/setting")
}

func SettingPost(ctx *middleware.Context) {
	if !ctx.Repo.IsOwner {
		ctx.Error(404)
		return
	}

	switch ctx.Query("action") {
	case "update":
		isNameChanged := false
		newRepoName := ctx.Query("name")
		// Check if repository name has been changed.
		if ctx.Repo.Repository.Name != newRepoName {
			isExist, err := models.IsRepositoryExist(ctx.Repo.Owner, newRepoName)
			if err != nil {
				ctx.Handle(404, "repo.SettingPost(update: check existence)", err)
				return
			} else if isExist {
				ctx.RenderWithErr("Repository name has been taken in your repositories.", "repo/setting", nil)
				return
			} else if err = models.ChangeRepositoryName(ctx.Repo.Owner.Name, ctx.Repo.Repository.Name, newRepoName); err != nil {
				ctx.Handle(404, "repo.SettingPost(change repository name)", err)
				return
			}
			log.Trace("%s Repository name changed: %s/%s -> %s", ctx.Req.RequestURI, ctx.User.Name, ctx.Repo.Repository.Name, newRepoName)

			isNameChanged = true
			ctx.Repo.Repository.Name = newRepoName
		}

		ctx.Repo.Repository.Description = ctx.Query("desc")
		ctx.Repo.Repository.Website = ctx.Query("site")
		if err := models.UpdateRepository(ctx.Repo.Repository); err != nil {
			ctx.Handle(404, "repo.SettingPost(update)", err)
			return
		}

		ctx.Data["IsSuccess"] = true
		if isNameChanged {
			ctx.Redirect(fmt.Sprintf("/%s/%s/settings", ctx.Repo.Owner.Name, ctx.Repo.Repository.Name))
		} else {
			ctx.HTML(200, "repo/setting")
		}
		log.Trace("%s Repository updated: %s/%s", ctx.Req.RequestURI, ctx.Repo.Owner.Name, ctx.Repo.Repository.Name)
	case "transfer":
		if len(ctx.Repo.Repository.Name) == 0 || ctx.Repo.Repository.Name != ctx.Query("repository") {
			ctx.RenderWithErr("Please make sure you entered repository name is correct.", "repo/setting", nil)
			return
		}

		newOwner := ctx.Query("owner")
		// Check if new owner exists.
		isExist, err := models.IsUserExist(newOwner)
		if err != nil {
			ctx.Handle(404, "repo.SettingPost(transfer: check existence)", err)
			return
		} else if !isExist {
			ctx.RenderWithErr("Please make sure you entered owner name is correct.", "repo/setting", nil)
			return
		} else if err = models.TransferOwnership(ctx.User, newOwner, ctx.Repo.Repository); err != nil {
			ctx.Handle(404, "repo.SettingPost(transfer repository)", err)
			return
		}
		log.Trace("%s Repository transfered: %s/%s -> %s", ctx.Req.RequestURI, ctx.User.Name, ctx.Repo.Repository.Name, newOwner)

		ctx.Redirect("/")
		return
	case "delete":
		if len(ctx.Repo.Repository.Name) == 0 || ctx.Repo.Repository.Name != ctx.Query("repository") {
			ctx.RenderWithErr("Please make sure you entered repository name is correct.", "repo/setting", nil)
			return
		}

		if err := models.DeleteRepository(ctx.User.Id, ctx.Repo.Repository.Id, ctx.User.LowerName); err != nil {
			ctx.Handle(200, "repo.Delete", err)
			return
		}

		log.Trace("%s Repository deleted: %s/%s", ctx.Req.RequestURI, ctx.User.LowerName, ctx.Repo.Repository.LowerName)
		ctx.Redirect("/")
	}
}

func Action(ctx *middleware.Context, params martini.Params) {
	var err error
	switch params["action"] {
	case "watch":
		err = models.WatchRepo(ctx.User.Id, ctx.Repo.Repository.Id, true)
	case "unwatch":
		err = models.WatchRepo(ctx.User.Id, ctx.Repo.Repository.Id, false)
	case "desc":
		if !ctx.Repo.IsOwner {
			ctx.Error(404)
			return
		}

		ctx.Repo.Repository.Description = ctx.Query("desc")
		ctx.Repo.Repository.Website = ctx.Query("site")
		err = models.UpdateRepository(ctx.Repo.Repository)
	}

	if err != nil {
		log.Error("repo.Action(%s): %v", params["action"], err)
		ctx.JSON(200, map[string]interface{}{
			"ok":  false,
			"err": err.Error(),
		})
		return
	}
	ctx.JSON(200, map[string]interface{}{
		"ok": true,
	})
}<|MERGE_RESOLUTION|>--- conflicted
+++ resolved
@@ -273,7 +273,6 @@
 		reponame = reponame[:len(reponame)-4]
 	}
 
-<<<<<<< HEAD
 	repoUser, err := models.GetUserByName(username)
 	if err != nil {
 		ctx.Handle(500, "repo.GetUserByName", nil)
@@ -339,9 +338,8 @@
 		}
 	}
 
-=======
 	dir := models.RepoPath(username, reponame)
->>>>>>> e41ab839
+
 	prefix := path.Join("/", username, params["reponame"])
 	server := webdav.NewServer(
 		dir, prefix, true)
