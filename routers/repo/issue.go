--- conflicted
+++ resolved
@@ -171,18 +171,6 @@
 		issueStats = &models.IssueStats{}
 	} else {
 		issueStats, err = models.GetIssueStats(&models.IssueStatsOptions{
-<<<<<<< HEAD
-			RepoID:       repo.ID,
-			Labels:       selectLabels,
-			MilestoneID:  milestoneID,
-			AssigneeID:   assigneeID,
-			MentionedID:  mentionedID,
-			PosterID:     posterID,
-			IsPull:       isPullOption,
-			IssueIDs:     issueIDs,
-			Doer:         ctx.User,
-			Confidential: true,
-=======
 			RepoID:            repo.ID,
 			Labels:            selectLabels,
 			MilestoneID:       milestoneID,
@@ -192,7 +180,8 @@
 			ReviewRequestedID: reviewRequestedID,
 			IsPull:            isPullOption,
 			IssueIDs:          issueIDs,
->>>>>>> 2a42d80d
+			Doer:              ctx.User,
+			Confidential:      true,
 		})
 		if err != nil {
 			ctx.ServerError("GetIssueStats", err)
@@ -233,20 +222,6 @@
 				Page:     pager.Paginater.Current(),
 				PageSize: setting.UI.IssuePagingNum,
 			},
-<<<<<<< HEAD
-			RepoIDs:      []int64{repo.ID},
-			AssigneeID:   assigneeID,
-			PosterID:     posterID,
-			MentionedID:  mentionedID,
-			MilestoneID:  milestoneID,
-			IsClosed:     util.OptionalBoolOf(isShowClosed),
-			IsPull:       isPullOption,
-			LabelIDs:     labelIDs,
-			SortType:     sortType,
-			IssueIDs:     issueIDs,
-			Doer:         ctx.User,
-			Confidential: true,
-=======
 			RepoIDs:           []int64{repo.ID},
 			AssigneeID:        assigneeID,
 			PosterID:          posterID,
@@ -259,7 +234,8 @@
 			LabelIDs:          labelIDs,
 			SortType:          sortType,
 			IssueIDs:          issueIDs,
->>>>>>> 2a42d80d
+			Doer:              ctx.User,
+			Confidential:      true,
 		})
 		if err != nil {
 			ctx.ServerError("Issues", err)
