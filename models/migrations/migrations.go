--- conflicted
+++ resolved
@@ -234,11 +234,9 @@
 	// v149 -> v150
 	NewMigration("Add Created and Updated to Milestone table", addCreatedAndUpdatedToMilestones),
 	// v150 -> v151
-<<<<<<< HEAD
+	NewMigration("add primary key to repo_topic", addPrimaryKeyToRepoTopic),
+	// v151 -> v152
 	NewMigration("Add IsHookTaskPurgeEnabled and NumberWebhookDeliveriesToKeep columns to Repository table", addHookTaskPurge),
-=======
-	NewMigration("add primary key to repo_topic", addPrimaryKeyToRepoTopic),
->>>>>>> f91bb745
 }
 
 // GetCurrentDBVersion returns the current db version
