// Copyright 2014 The Gogs Authors. All rights reserved.
// Use of this source code is governed by a MIT-style
// license that can be found in the LICENSE file.

package base

import (
	"crypto/hmac"
	"crypto/md5"
	"crypto/rand"
	"crypto/sha1"
	"encoding/hex"
	"fmt"
	"hash"
	"html/template"
	"math"
	r "math/rand"
	"strings"
	"time"

	"github.com/Unknwon/com"
	"github.com/Unknwon/i18n"

	"github.com/gogits/gogs/modules/setting"
)

// Encode string to md5 hex value
func EncodeMd5(str string) string {
	m := md5.New()
	m.Write([]byte(str))
	return hex.EncodeToString(m.Sum(nil))
}

// GetRandomString generate random string by specify chars.
func GetRandomString(n int, alphabets ...byte) string {
	const alphanum = "0123456789ABCDEFGHIJKLMNOPQRSTUVWXYZabcdefghijklmnopqrstuvwxyz"
	var bytes = make([]byte, n)
	rand.Read(bytes)
	for i, b := range bytes {
		if len(alphabets) == 0 {
			bytes[i] = alphanum[b%byte(len(alphanum))]
		} else {
			bytes[i] = alphabets[b%byte(len(alphabets))]
		}
	}
	return string(bytes)
}

// RandomCreateBytes generate random []byte by specify chars.
func RandomCreateBytes(n int, alphabets ...byte) []byte {
	const alphanum = "0123456789ABCDEFGHIJKLMNOPQRSTUVWXYZabcdefghijklmnopqrstuvwxyz"
	var bytes = make([]byte, n)
	var randby bool
	if num, err := rand.Read(bytes); num != n || err != nil {
		r.Seed(time.Now().UnixNano())
		randby = true
	}
	for i, b := range bytes {
		if len(alphabets) == 0 {
			if randby {
				bytes[i] = alphanum[r.Intn(len(alphanum))]
			} else {
				bytes[i] = alphanum[b%byte(len(alphanum))]
			}
		} else {
			if randby {
				bytes[i] = alphabets[r.Intn(len(alphabets))]
			} else {
				bytes[i] = alphabets[b%byte(len(alphabets))]
			}
		}
	}
	return bytes
}

// http://code.google.com/p/go/source/browse/pbkdf2/pbkdf2.go?repo=crypto
func PBKDF2(password, salt []byte, iter, keyLen int, h func() hash.Hash) []byte {
	prf := hmac.New(h, password)
	hashLen := prf.Size()
	numBlocks := (keyLen + hashLen - 1) / hashLen

	var buf [4]byte
	dk := make([]byte, 0, numBlocks*hashLen)
	U := make([]byte, hashLen)
	for block := 1; block <= numBlocks; block++ {
		// N.B.: || means concatenation, ^ means XOR
		// for each block T_i = U_1 ^ U_2 ^ ... ^ U_iter
		// U_1 = PRF(password, salt || uint(i))
		prf.Reset()
		prf.Write(salt)
		buf[0] = byte(block >> 24)
		buf[1] = byte(block >> 16)
		buf[2] = byte(block >> 8)
		buf[3] = byte(block)
		prf.Write(buf[:4])
		dk = prf.Sum(dk)
		T := dk[len(dk)-hashLen:]
		copy(U, T)

		// U_n = PRF(password, U_(n-1))
		for n := 2; n <= iter; n++ {
			prf.Reset()
			prf.Write(U)
			U = U[:0]
			U = prf.Sum(U)
			for x := range U {
				T[x] ^= U[x]
			}
		}
	}
	return dk[:keyLen]
}

// verify time limit code
func VerifyTimeLimitCode(data string, minutes int, code string) bool {
	if len(code) <= 18 {
		return false
	}

	// split code
	start := code[:12]
	lives := code[12:18]
	if d, err := com.StrTo(lives).Int(); err == nil {
		minutes = d
	}

	// right active code
	retCode := CreateTimeLimitCode(data, minutes, start)
	if retCode == code && minutes > 0 {
		// check time is expired or not
		before, _ := DateParse(start, "YmdHi")
		now := time.Now()
		if before.Add(time.Minute*time.Duration(minutes)).Unix() > now.Unix() {
			return true
		}
	}

	return false
}

const TimeLimitCodeLength = 12 + 6 + 40

// create a time limit code
// code format: 12 length date time string + 6 minutes string + 40 sha1 encoded string
func CreateTimeLimitCode(data string, minutes int, startInf interface{}) string {
	format := "YmdHi"

	var start, end time.Time
	var startStr, endStr string

	if startInf == nil {
		// Use now time create code
		start = time.Now()
		startStr = DateFormat(start, format)
	} else {
		// use start string create code
		startStr = startInf.(string)
		start, _ = DateParse(startStr, format)
		startStr = DateFormat(start, format)
	}

	end = start.Add(time.Minute * time.Duration(minutes))
	endStr = DateFormat(end, format)

	// create sha1 encode string
	sh := sha1.New()
	sh.Write([]byte(data + setting.SecretKey + startStr + endStr + com.ToStr(minutes)))
	encoded := hex.EncodeToString(sh.Sum(nil))

	code := fmt.Sprintf("%s%06d%s", startStr, minutes, encoded)
	return code
}

// AvatarLink returns avatar link by given e-mail.
func AvatarLink(email string) string {
	if setting.DisableGravatar {
		return "/img/avatar_default.jpg"
	} else if setting.Service.EnableCacheAvatar {
		return "/avatar/" + EncodeMd5(email)
	}
	return "//1.gravatar.com/avatar/" + EncodeMd5(email)
}

// Seconds-based time units
const (
	Minute = 60
	Hour   = 60 * Minute
	Day    = 24 * Hour
	Week   = 7 * Day
	Month  = 30 * Day
	Year   = 12 * Month
)

func computeTimeDiff(diff int64) (int64, string) {
	diffStr := ""
	switch {
	case diff <= 0:
		diff = 0
		diffStr = "now"
	case diff < 2:
		diff = 0
		diffStr = "1 second"
	case diff < 1*Minute:
		diffStr = fmt.Sprintf("%d seconds", diff)
		diff = 0

	case diff < 2*Minute:
		diff -= 1 * Minute
		diffStr = "1 minute"
	case diff < 1*Hour:
		diffStr = fmt.Sprintf("%d minutes", diff/Minute)
		diff -= diff / Minute * Minute

	case diff < 2*Hour:
		diff -= 1 * Hour
		diffStr = "1 hour"
	case diff < 1*Day:
		diffStr = fmt.Sprintf("%d hours", diff/Hour)
		diff -= diff / Hour * Hour

	case diff < 2*Day:
		diff -= 1 * Day
		diffStr = "1 day"
	case diff < 1*Week:
		diffStr = fmt.Sprintf("%d days", diff/Day)
		diff -= diff / Day * Day

	case diff < 2*Week:
		diff -= 1 * Week
		diffStr = "1 week"
	case diff < 1*Month:
		diffStr = fmt.Sprintf("%d weeks", diff/Week)
		diff -= diff / Week * Week

	case diff < 2*Month:
		diff -= 1 * Month
		diffStr = "1 month"
	case diff < 1*Year:
		diffStr = fmt.Sprintf("%d months", diff/Month)
		diff -= diff / Month * Month

	case diff < 2*Year:
		diff -= 1 * Year
		diffStr = "1 year"
	default:
		diffStr = fmt.Sprintf("%d years", diff/Year)
		diff = 0
	}
	return diff, diffStr
}

// TimeSincePro calculates the time interval and generate full user-friendly string.
func TimeSincePro(then time.Time) string {
	now := time.Now()
	diff := now.Unix() - then.Unix()

	if then.After(now) {
		return "future"
	}

	var timeStr, diffStr string
	for {
		if diff == 0 {
			break
		}

		diff, diffStr = computeTimeDiff(diff)
		timeStr += ", " + diffStr
	}
	return strings.TrimPrefix(timeStr, ", ")
}

<<<<<<< HEAD
// timeSince calculates the time interval and generate user-friendly string.
func timeSince(then time.Time) string {
=======
// TimeSince calculates the time interval and generate user-friendly string.
func TimeSince(then time.Time, lang string) string {
>>>>>>> 35c75f06
	now := time.Now()

	lbl := i18n.Tr(lang, "tool.ago")
	diff := now.Unix() - then.Unix()
	if then.After(now) {
		lbl = i18n.Tr(lang, "tool.from_now")
		diff = then.Unix() - now.Unix()
	}

	switch {
	case diff <= 0:
		return i18n.Tr(lang, "tool.now")
	case diff <= 2:
		return i18n.Tr(lang, "tool.1s", lbl)
	case diff < 1*Minute:
		return i18n.Tr(lang, "tool.seconds", diff, lbl)

	case diff < 2*Minute:
		return i18n.Tr(lang, "tool.1m", lbl)
	case diff < 1*Hour:
		return i18n.Tr(lang, "tool.minutes", diff/Minute, lbl)

	case diff < 2*Hour:
		return i18n.Tr(lang, "tool.1h", lbl)
	case diff < 1*Day:
		return i18n.Tr(lang, "tool.hours", diff/Hour, lbl)

	case diff < 2*Day:
		return i18n.Tr(lang, "tool.1d", lbl)
	case diff < 1*Week:
		return i18n.Tr(lang, "tool.days", diff/Day, lbl)

	case diff < 2*Week:
		return i18n.Tr(lang, "tool.1w", lbl)
	case diff < 1*Month:
		return i18n.Tr(lang, "tool.weeks", diff/Week, lbl)

	case diff < 2*Month:
		return i18n.Tr(lang, "tool.1mon", lbl)
	case diff < 1*Year:
		return i18n.Tr(lang, "tool.months", diff/Month, lbl)

	case diff < 2*Year:
		return i18n.Tr(lang, "tool.1y", lbl)
	default:
		return i18n.Tr(lang, "tool.years", diff/Year, lbl)
	}
}

// TimeSince calculates the time interval and generate user-friendly string.
func TimeSince(t time.Time) template.HTML {
	return template.HTML(fmt.Sprintf(`<span class="time-since" title="%s">%s</span>`, t.Format(setting.TimeFormat), timeSince(t)))
}

const (
	Byte  = 1
	KByte = Byte * 1024
	MByte = KByte * 1024
	GByte = MByte * 1024
	TByte = GByte * 1024
	PByte = TByte * 1024
	EByte = PByte * 1024
)

var bytesSizeTable = map[string]uint64{
	"b":  Byte,
	"kb": KByte,
	"mb": MByte,
	"gb": GByte,
	"tb": TByte,
	"pb": PByte,
	"eb": EByte,
}

func logn(n, b float64) float64 {
	return math.Log(n) / math.Log(b)
}

func humanateBytes(s uint64, base float64, sizes []string) string {
	if s < 10 {
		return fmt.Sprintf("%dB", s)
	}
	e := math.Floor(logn(float64(s), base))
	suffix := sizes[int(e)]
	val := float64(s) / math.Pow(base, math.Floor(e))
	f := "%.0f"
	if val < 10 {
		f = "%.1f"
	}

	return fmt.Sprintf(f+"%s", val, suffix)
}

// FileSize calculates the file size and generate user-friendly string.
func FileSize(s int64) string {
	sizes := []string{"B", "KB", "MB", "GB", "TB", "PB", "EB"}
	return humanateBytes(uint64(s), 1024, sizes)
}

// Subtract deals with subtraction of all types of number.
func Subtract(left interface{}, right interface{}) interface{} {
	var rleft, rright int64
	var fleft, fright float64
	var isInt bool = true
	switch left.(type) {
	case int:
		rleft = int64(left.(int))
	case int8:
		rleft = int64(left.(int8))
	case int16:
		rleft = int64(left.(int16))
	case int32:
		rleft = int64(left.(int32))
	case int64:
		rleft = left.(int64)
	case float32:
		fleft = float64(left.(float32))
		isInt = false
	case float64:
		fleft = left.(float64)
		isInt = false
	}

	switch right.(type) {
	case int:
		rright = int64(right.(int))
	case int8:
		rright = int64(right.(int8))
	case int16:
		rright = int64(right.(int16))
	case int32:
		rright = int64(right.(int32))
	case int64:
		rright = right.(int64)
	case float32:
		fright = float64(left.(float32))
		isInt = false
	case float64:
		fleft = left.(float64)
		isInt = false
	}

	if isInt {
		return rleft - rright
	} else {
		return fleft + float64(rleft) - (fright + float64(rright))
	}
}

// DateFormat pattern rules.
var datePatterns = []string{
	// year
	"Y", "2006", // A full numeric representation of a year, 4 digits   Examples: 1999 or 2003
	"y", "06", //A two digit representation of a year   Examples: 99 or 03

	// month
	"m", "01", // Numeric representation of a month, with leading zeros 01 through 12
	"n", "1", // Numeric representation of a month, without leading zeros   1 through 12
	"M", "Jan", // A short textual representation of a month, three letters Jan through Dec
	"F", "January", // A full textual representation of a month, such as January or March   January through December

	// day
	"d", "02", // Day of the month, 2 digits with leading zeros 01 to 31
	"j", "2", // Day of the month without leading zeros 1 to 31

	// week
	"D", "Mon", // A textual representation of a day, three letters Mon through Sun
	"l", "Monday", // A full textual representation of the day of the week  Sunday through Saturday

	// time
	"g", "3", // 12-hour format of an hour without leading zeros    1 through 12
	"G", "15", // 24-hour format of an hour without leading zeros   0 through 23
	"h", "03", // 12-hour format of an hour with leading zeros  01 through 12
	"H", "15", // 24-hour format of an hour with leading zeros  00 through 23

	"a", "pm", // Lowercase Ante meridiem and Post meridiem am or pm
	"A", "PM", // Uppercase Ante meridiem and Post meridiem AM or PM

	"i", "04", // Minutes with leading zeros    00 to 59
	"s", "05", // Seconds, with leading zeros   00 through 59

	// time zone
	"T", "MST",
	"P", "-07:00",
	"O", "-0700",

	// RFC 2822
	"r", time.RFC1123Z,
}

// Parse Date use PHP time format.
func DateParse(dateString, format string) (time.Time, error) {
	replacer := strings.NewReplacer(datePatterns...)
	format = replacer.Replace(format)
	return time.ParseInLocation(format, dateString, time.Local)
}

// Date takes a PHP like date func to Go's time format.
func DateFormat(t time.Time, format string) string {
	replacer := strings.NewReplacer(datePatterns...)
	format = replacer.Replace(format)
	return t.Format(format)
}<|MERGE_RESOLUTION|>--- conflicted
+++ resolved
@@ -270,13 +270,7 @@
 	return strings.TrimPrefix(timeStr, ", ")
 }
 
-<<<<<<< HEAD
-// timeSince calculates the time interval and generate user-friendly string.
-func timeSince(then time.Time) string {
-=======
-// TimeSince calculates the time interval and generate user-friendly string.
-func TimeSince(then time.Time, lang string) string {
->>>>>>> 35c75f06
+func timeSince(then time.Time, lang string) string {
 	now := time.Now()
 
 	lbl := i18n.Tr(lang, "tool.ago")
@@ -327,8 +321,8 @@
 }
 
 // TimeSince calculates the time interval and generate user-friendly string.
-func TimeSince(t time.Time) template.HTML {
-	return template.HTML(fmt.Sprintf(`<span class="time-since" title="%s">%s</span>`, t.Format(setting.TimeFormat), timeSince(t)))
+func TimeSince(t time.Time, lang string) template.HTML {
+	return template.HTML(fmt.Sprintf(`<span class="time-since" title="%s">%s</span>`, t.Format(setting.TimeFormat), timeSince(t, lang)))
 }
 
 const (
