// Copyright 2016 The Gogs Authors. All rights reserved.
// Use of this source code is governed by a MIT-style
// license that can be found in the LICENSE file.

package structs

import (
	"strings"
	"time"
)

// StateType issue state type
type StateType string

const (
	// StateOpen pr is opend
	StateOpen StateType = "open"
	// StateClosed pr is closed
	StateClosed StateType = "closed"
	// StateAll is all
	StateAll StateType = "all"
)

// PullRequestMeta PR info if an issue is a PR
type PullRequestMeta struct {
	HasMerged bool       `json:"merged"`
	Merged    *time.Time `json:"merged_at"`
}

// RepositoryMeta basic repository information
type RepositoryMeta struct {
	ID       int64  `json:"id"`
	Name     string `json:"name"`
	Owner    string `json:"owner"`
	FullName string `json:"full_name"`
}

// Issue represents an issue in a repository
// swagger:model
type Issue struct {
	ID               int64      `json:"id"`
	URL              string     `json:"url"`
	HTMLURL          string     `json:"html_url"`
	Index            int64      `json:"number"`
	Poster           *User      `json:"user"`
	OriginalAuthor   string     `json:"original_author"`
	OriginalAuthorID int64      `json:"original_author_id"`
	Title            string     `json:"title"`
	Body             string     `json:"body"`
	Ref              string     `json:"ref"`
	Labels           []*Label   `json:"labels"`
	Milestone        *Milestone `json:"milestone"`
<<<<<<< HEAD
	Assignee         *User      `json:"assignee"`
	Assignees        []*User    `json:"assignees"`
	Confidential     bool       `json:"confidential"`
=======
	// deprecated
	Assignee  *User   `json:"assignee"`
	Assignees []*User `json:"assignees"`
>>>>>>> 2a42d80d
	// Whether the issue is open or closed
	//
	// type: string
	// enum: open,closed
	State    StateType `json:"state"`
	IsLocked bool      `json:"is_locked"`
	Comments int       `json:"comments"`
	// swagger:strfmt date-time
	Created time.Time `json:"created_at"`
	// swagger:strfmt date-time
	Updated time.Time `json:"updated_at"`
	// swagger:strfmt date-time
	Closed *time.Time `json:"closed_at"`
	// swagger:strfmt date-time
	Deadline *time.Time `json:"due_date"`

	PullRequest *PullRequestMeta `json:"pull_request"`
	Repo        *RepositoryMeta  `json:"repository"`
}

// CreateIssueOption options to create one issue
type CreateIssueOption struct {
	// required:true
	Title string `json:"title" binding:"Required"`
	Body  string `json:"body"`
	Ref   string `json:"ref"`
	// deprecated
	Assignee  string   `json:"assignee"`
	Assignees []string `json:"assignees"`
	// swagger:strfmt date-time
	Deadline *time.Time `json:"due_date"`
	// milestone id
	Milestone int64 `json:"milestone"`
	// list of label ids
	Labels       []int64 `json:"labels"`
	Closed       bool    `json:"closed"`
	Confidential bool    `json:"confidential"`
}

// EditIssueOption options for editing an issue
type EditIssueOption struct {
	Title string  `json:"title"`
	Body  *string `json:"body"`
	Ref   *string `json:"ref"`
	// deprecated
	Assignee  *string  `json:"assignee"`
	Assignees []string `json:"assignees"`
	Milestone *int64   `json:"milestone"`
	State     *string  `json:"state"`
	// swagger:strfmt date-time
	Deadline       *time.Time `json:"due_date"`
	RemoveDeadline *bool      `json:"unset_due_date"`
	Confidential   *bool      `json:"confidential"`
}

// EditDeadlineOption options for creating a deadline
type EditDeadlineOption struct {
	// required:true
	// swagger:strfmt date-time
	Deadline *time.Time `json:"due_date"`
}

// IssueDeadline represents an issue deadline
// swagger:model
type IssueDeadline struct {
	// swagger:strfmt date-time
	Deadline *time.Time `json:"due_date"`
}

// IssueTemplate represents an issue template for a repository
// swagger:model
type IssueTemplate struct {
	Name     string   `json:"name" yaml:"name"`
	Title    string   `json:"title" yaml:"title"`
	About    string   `json:"about" yaml:"about"`
	Labels   []string `json:"labels" yaml:"labels"`
	Content  string   `json:"content" yaml:"-"`
	FileName string   `json:"file_name" yaml:"-"`
}

// Valid checks whether an IssueTemplate is considered valid, e.g. at least name and about
func (it IssueTemplate) Valid() bool {
	return strings.TrimSpace(it.Name) != "" && strings.TrimSpace(it.About) != ""
}<|MERGE_RESOLUTION|>--- conflicted
+++ resolved
@@ -50,15 +50,10 @@
 	Ref              string     `json:"ref"`
 	Labels           []*Label   `json:"labels"`
 	Milestone        *Milestone `json:"milestone"`
-<<<<<<< HEAD
-	Assignee         *User      `json:"assignee"`
-	Assignees        []*User    `json:"assignees"`
 	Confidential     bool       `json:"confidential"`
-=======
 	// deprecated
 	Assignee  *User   `json:"assignee"`
 	Assignees []*User `json:"assignees"`
->>>>>>> 2a42d80d
 	// Whether the issue is open or closed
 	//
 	// type: string
