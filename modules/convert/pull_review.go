--- conflicted
+++ resolved
@@ -20,12 +20,6 @@
 		r.Reviewer = models.NewGhostUser()
 	}
 
-<<<<<<< HEAD
-	auth := false
-	if doer != nil {
-		auth = doer.IsAdmin || doer.ID == r.ReviewerID
-	}
-
 	apiTeam, err := ToTeam(r.ReviewerTeam)
 	if err != nil {
 		return nil, err
@@ -33,14 +27,8 @@
 
 	result := &api.PullReview{
 		ID:                r.ID,
-		Reviewer:          ToUser(r.Reviewer, doer != nil, auth),
+		Reviewer:          ToUser(r.Reviewer, doer),
 		ReviewerTeam:      apiTeam,
-=======
-	result := &api.PullReview{
-		ID:                r.ID,
-		Reviewer:          ToUser(r.Reviewer, doer),
-		ReviewerTeam:      ToTeam(r.ReviewerTeam),
->>>>>>> 1b762fc5
 		State:             api.ReviewStateUnknown,
 		Body:              r.Content,
 		CommitID:          r.CommitID,
