// Copyright 2019 The Gitea Authors. All rights reserved.
// Use of this source code is governed by a MIT-style
// license that can be found in the LICENSE file.

package repository

import (
	"fmt"
	"io/ioutil"
	"os"
	"path"
	"path/filepath"
	"strings"
	"time"

	"code.gitea.io/gitea/models"
	"code.gitea.io/gitea/modules/git"
	"code.gitea.io/gitea/modules/log"
	"code.gitea.io/gitea/modules/util"

	"github.com/huandu/xstrings"
)

type transformer struct {
	Name      string
	Transform func(string) string
}

type expansion struct {
	Name         string
	Value        string
	Transformers []transformer
}

var defaultTransformers = []transformer{
	{Name: "SNAKE", Transform: xstrings.ToSnakeCase},
	{Name: "KEBAB", Transform: xstrings.ToKebabCase},
	{Name: "CAMEL", Transform: func(str string) string {
		return xstrings.FirstRuneToLower(xstrings.ToCamelCase(str))
	}},
	{Name: "PASCAL", Transform: xstrings.ToCamelCase},
	{Name: "LOWER", Transform: strings.ToLower},
	{Name: "UPPER", Transform: strings.ToUpper},
	{Name: "TITLE", Transform: strings.Title},
}

func generateExpansion(src string, templateRepo, generateRepo *models.Repository) string {
	expansions := []expansion{
		{Name: "REPO_NAME", Value: generateRepo.Name, Transformers: defaultTransformers},
		{Name: "TEMPLATE_NAME", Value: templateRepo.Name, Transformers: defaultTransformers},
		{Name: "REPO_DESCRIPTION", Value: generateRepo.Description, Transformers: nil},
		{Name: "TEMPLATE_DESCRIPTION", Value: templateRepo.Description, Transformers: nil},
		{Name: "REPO_OWNER", Value: generateRepo.OwnerName, Transformers: defaultTransformers},
		{Name: "TEMPLATE_OWNER", Value: templateRepo.OwnerName, Transformers: defaultTransformers},
		{Name: "REPO_LINK", Value: generateRepo.Link(), Transformers: nil},
		{Name: "TEMPLATE_LINK", Value: templateRepo.Link(), Transformers: nil},
		{Name: "REPO_HTTPS_URL", Value: generateRepo.CloneLink().HTTPS, Transformers: nil},
		{Name: "TEMPLATE_HTTPS_URL", Value: templateRepo.CloneLink().HTTPS, Transformers: nil},
		{Name: "REPO_SSH_URL", Value: generateRepo.CloneLink().SSH, Transformers: nil},
		{Name: "TEMPLATE_SSH_URL", Value: templateRepo.CloneLink().SSH, Transformers: nil},
	}

	var expansionMap = make(map[string]string)
	for _, e := range expansions {
		expansionMap[e.Name] = e.Value
		for _, tr := range e.Transformers {
			expansionMap[fmt.Sprintf("%s_%s", e.Name, tr.Name)] = tr.Transform(e.Value)
		}
	}

	return os.Expand(src, func(key string) string {
		if expansion, ok := expansionMap[key]; ok {
			return expansion
		}
		return key
	})
}

func checkGiteaTemplate(tmpDir string) (*models.GiteaTemplate, error) {
	gtPath := filepath.Join(tmpDir, ".gitea", "template")
	if _, err := os.Stat(gtPath); os.IsNotExist(err) {
		return nil, nil
	} else if err != nil {
		return nil, err
	}

	content, err := ioutil.ReadFile(gtPath)
	if err != nil {
		return nil, err
	}

	gt := &models.GiteaTemplate{
		Path:    gtPath,
		Content: content,
	}

	return gt, nil
}

func generateRepoCommit(repo, templateRepo, generateRepo *models.Repository, tmpDir string) error {
	commitTimeStr := time.Now().Format(time.RFC3339)
	authorSig := repo.Owner.NewGitSig()

	// Because this may call hooks we should pass in the environment
	env := append(os.Environ(),
		"GIT_AUTHOR_NAME="+authorSig.Name,
		"GIT_AUTHOR_EMAIL="+authorSig.Email,
		"GIT_AUTHOR_DATE="+commitTimeStr,
		"GIT_COMMITTER_NAME="+authorSig.Name,
		"GIT_COMMITTER_EMAIL="+authorSig.Email,
		"GIT_COMMITTER_DATE="+commitTimeStr,
	)

	// Clone to temporary path and do the init commit.
	templateRepoPath := templateRepo.RepoPath()
	if err := git.Clone(templateRepoPath, tmpDir, git.CloneRepoOptions{
		Depth:  1,
		Branch: templateRepo.DefaultBranch,
	}); err != nil {
		return fmt.Errorf("git clone: %v", err)
	}

	if err := util.RemoveAll(path.Join(tmpDir, ".git")); err != nil {
		return fmt.Errorf("remove git dir: %v", err)
	}

	// Variable expansion
	gt, err := checkGiteaTemplate(tmpDir)
	if err != nil {
		return fmt.Errorf("checkGiteaTemplate: %v", err)
	}

	if gt != nil {
		if err := util.Remove(gt.Path); err != nil {
			return fmt.Errorf("remove .giteatemplate: %v", err)
		}

		// Avoid walking tree if there are no globs
		if len(gt.Globs()) > 0 {
			tmpDirSlash := strings.TrimSuffix(filepath.ToSlash(tmpDir), "/") + "/"
			if err := filepath.Walk(tmpDirSlash, func(path string, info os.FileInfo, walkErr error) error {
				if walkErr != nil {
					return walkErr
				}

				if info.IsDir() {
					return nil
				}

				base := strings.TrimPrefix(filepath.ToSlash(path), tmpDirSlash)
				for _, g := range gt.Globs() {
					if g.Match(base) {
						content, err := ioutil.ReadFile(path)
						if err != nil {
							return err
						}

						if err := ioutil.WriteFile(path,
							[]byte(generateExpansion(string(content), templateRepo, generateRepo)),
							0644); err != nil {
							return err
						}
						break
					}
				}
				return nil
			}); err != nil {
				return err
			}
		}
	}

	if err := git.InitRepository(tmpDir, false); err != nil {
		return err
	}

	repoPath := repo.RepoPath()
	if stdout, err := git.NewCommand("remote", "add", "origin", repoPath).
		SetDescription(fmt.Sprintf("generateRepoCommit (git remote add): %s to %s", templateRepoPath, tmpDir)).
		RunInDirWithEnv(tmpDir, env); err != nil {
		log.Error("Unable to add %v as remote origin to temporary repo to %s: stdout %s\nError: %v", repo, tmpDir, stdout, err)
		return fmt.Errorf("git remote add: %v", err)
	}

	return initRepoCommit(tmpDir, repo, repo.Owner, templateRepo.DefaultBranch)
}

func generateGitContent(ctx models.DBContext, repo, templateRepo, generateRepo *models.Repository) (err error) {
	tmpDir, err := ioutil.TempDir(os.TempDir(), "gitea-"+repo.Name)
	if err != nil {
		return fmt.Errorf("Failed to create temp dir for repository %s: %v", repo.RepoPath(), err)
	}

	defer func() {
		if err := util.RemoveAll(tmpDir); err != nil {
			log.Error("RemoveAll: %v", err)
		}
	}()

	if err = generateRepoCommit(repo, templateRepo, generateRepo, tmpDir); err != nil {
		return fmt.Errorf("generateRepoCommit: %v", err)
	}

	// re-fetch repo
	if repo, err = models.GetRepositoryByIDCtx(ctx, repo.ID); err != nil {
		return fmt.Errorf("getRepositoryByID: %v", err)
	}

	repo.DefaultBranch = templateRepo.DefaultBranch
	if err = models.UpdateRepositoryCtx(ctx, repo, false); err != nil {
		return fmt.Errorf("updateRepository: %v", err)
	}

	return nil
}

// GenerateGitContent generates git content from a template repository
func GenerateGitContent(ctx models.DBContext, templateRepo, generateRepo *models.Repository) error {
	if err := generateGitContent(ctx, generateRepo, templateRepo, generateRepo); err != nil {
		return err
	}

	if err := generateRepo.UpdateSize(ctx); err != nil {
		return fmt.Errorf("failed to update size for repository: %v", err)
	}

	if err := models.CopyLFS(ctx, generateRepo, templateRepo); err != nil {
		return fmt.Errorf("failed to copy LFS: %v", err)
	}
	return nil
}

// GenerateRepository generates a repository from a template
func GenerateRepository(ctx models.DBContext, doer, owner *models.User, templateRepo *models.Repository, opts models.GenerateRepoOptions) (_ *models.Repository, err error) {
	generateRepo := &models.Repository{
<<<<<<< HEAD
		OwnerID:                       owner.ID,
		Owner:                         owner,
		OwnerName:                     owner.Name,
		Name:                          opts.Name,
		LowerName:                     strings.ToLower(opts.Name),
		Description:                   opts.Description,
		IsPrivate:                     opts.Private,
		IsEmpty:                       !opts.GitContent || templateRepo.IsEmpty,
		IsFsckEnabled:                 templateRepo.IsFsckEnabled,
		IsHookTaskPurgeEnabled:        templateRepo.IsHookTaskPurgeEnabled,
		NumberWebhookDeliveriesToKeep: templateRepo.NumberWebhookDeliveriesToKeep,
		TemplateID:                    templateRepo.ID,
=======
		OwnerID:       owner.ID,
		Owner:         owner,
		OwnerName:     owner.Name,
		Name:          opts.Name,
		LowerName:     strings.ToLower(opts.Name),
		Description:   opts.Description,
		IsPrivate:     opts.Private,
		IsEmpty:       !opts.GitContent || templateRepo.IsEmpty,
		IsFsckEnabled: templateRepo.IsFsckEnabled,
		TemplateID:    templateRepo.ID,
		TrustModel:    templateRepo.TrustModel,
>>>>>>> e7ffc67a
	}

	if err = models.CreateRepository(ctx, doer, owner, generateRepo); err != nil {
		return nil, err
	}

	repoPath := models.RepoPath(owner.Name, generateRepo.Name)
	if err = checkInitRepository(repoPath); err != nil {
		return generateRepo, err
	}

	return generateRepo, nil
}<|MERGE_RESOLUTION|>--- conflicted
+++ resolved
@@ -233,20 +233,6 @@
 // GenerateRepository generates a repository from a template
 func GenerateRepository(ctx models.DBContext, doer, owner *models.User, templateRepo *models.Repository, opts models.GenerateRepoOptions) (_ *models.Repository, err error) {
 	generateRepo := &models.Repository{
-<<<<<<< HEAD
-		OwnerID:                       owner.ID,
-		Owner:                         owner,
-		OwnerName:                     owner.Name,
-		Name:                          opts.Name,
-		LowerName:                     strings.ToLower(opts.Name),
-		Description:                   opts.Description,
-		IsPrivate:                     opts.Private,
-		IsEmpty:                       !opts.GitContent || templateRepo.IsEmpty,
-		IsFsckEnabled:                 templateRepo.IsFsckEnabled,
-		IsHookTaskPurgeEnabled:        templateRepo.IsHookTaskPurgeEnabled,
-		NumberWebhookDeliveriesToKeep: templateRepo.NumberWebhookDeliveriesToKeep,
-		TemplateID:                    templateRepo.ID,
-=======
 		OwnerID:       owner.ID,
 		Owner:         owner,
 		OwnerName:     owner.Name,
@@ -258,7 +244,6 @@
 		IsFsckEnabled: templateRepo.IsFsckEnabled,
 		TemplateID:    templateRepo.ID,
 		TrustModel:    templateRepo.TrustModel,
->>>>>>> e7ffc67a
 	}
 
 	if err = models.CreateRepository(ctx, doer, owner, generateRepo); err != nil {
