// Copyright 2014 The Gogs Authors. All rights reserved.
// Copyright 2019 The Gitea Authors. All rights reserved.
// Use of this source code is governed by a MIT-style
// license that can be found in the LICENSE file.

package cron

import (
	"context"
	"time"

	"code.gitea.io/gitea/modules/graceful"
	"code.gitea.io/gitea/modules/sync"

	"github.com/gogs/cron"
)

<<<<<<< HEAD
const (
	mirrorUpdate            = "mirror_update"
	gitFsck                 = "git_fsck"
	checkRepos              = "check_repos"
	archiveCleanup          = "archive_cleanup"
	syncExternalUsers       = "sync_external_users"
	deletedBranchesCleanup  = "deleted_branches_cleanup"
	updateMigrationPosterID = "update_migration_post_id"
	pruneHookTaskTable      = "prune_hook_task_table"
)

=======
>>>>>>> 5cf224ab
var c = cron.New()

// Prevent duplicate running tasks.
var taskStatusTable = sync.NewStatusTable()

// NewContext begins cron tasks
// Each cron task is run within the shutdown context as a running server
// AtShutdown the cron server is stopped
func NewContext() {
<<<<<<< HEAD
	var (
		entry *cron.Entry
		err   error
	)
	if setting.Cron.UpdateMirror.Enabled {
		entry, err = c.AddFunc("Update mirrors", setting.Cron.UpdateMirror.Schedule, WithUnique(mirrorUpdate, mirror_service.Update))
		if err != nil {
			log.Fatal("Cron[Update mirrors]: %v", err)
		}
		if setting.Cron.UpdateMirror.RunAtStart {
			entry.Prev = time.Now()
			entry.ExecTimes++
			go WithUnique(mirrorUpdate, mirror_service.Update)()
		}
	}
	if setting.Cron.RepoHealthCheck.Enabled {
		entry, err = c.AddFunc("Repository health check", setting.Cron.RepoHealthCheck.Schedule, WithUnique(gitFsck, func(ctx context.Context) {
			if err := repo_module.GitFsck(ctx); err != nil {
				log.Error("GitFsck: %s", err)
			}
		}))
		if err != nil {
			log.Fatal("Cron[Repository health check]: %v", err)
		}
		if setting.Cron.RepoHealthCheck.RunAtStart {
			entry.Prev = time.Now()
			entry.ExecTimes++
			go WithUnique(gitFsck, func(ctx context.Context) {
				if err := repo_module.GitFsck(ctx); err != nil {
					log.Error("GitFsck: %s", err)
				}
			})()
		}
	}
	if setting.Cron.CheckRepoStats.Enabled {
		entry, err = c.AddFunc("Check repository statistics", setting.Cron.CheckRepoStats.Schedule, WithUnique(checkRepos, models.CheckRepoStats))
		if err != nil {
			log.Fatal("Cron[Check repository statistics]: %v", err)
		}
		if setting.Cron.CheckRepoStats.RunAtStart {
			entry.Prev = time.Now()
			entry.ExecTimes++
			go WithUnique(checkRepos, models.CheckRepoStats)()
		}
	}
	if setting.Cron.ArchiveCleanup.Enabled {
		entry, err = c.AddFunc("Clean up old repository archives", setting.Cron.ArchiveCleanup.Schedule, WithUnique(archiveCleanup, models.DeleteOldRepositoryArchives))
		if err != nil {
			log.Fatal("Cron[Clean up old repository archives]: %v", err)
		}
		if setting.Cron.ArchiveCleanup.RunAtStart {
			entry.Prev = time.Now()
			entry.ExecTimes++
			go WithUnique(archiveCleanup, models.DeleteOldRepositoryArchives)()
		}
	}
	if setting.Cron.SyncExternalUsers.Enabled {
		entry, err = c.AddFunc("Synchronize external users", setting.Cron.SyncExternalUsers.Schedule, WithUnique(syncExternalUsers, models.SyncExternalUsers))
		if err != nil {
			log.Fatal("Cron[Synchronize external users]: %v", err)
		}
		if setting.Cron.SyncExternalUsers.RunAtStart {
			entry.Prev = time.Now()
			entry.ExecTimes++
			go WithUnique(syncExternalUsers, models.SyncExternalUsers)()
		}
	}
	if setting.Cron.DeletedBranchesCleanup.Enabled {
		entry, err = c.AddFunc("Remove old deleted branches", setting.Cron.DeletedBranchesCleanup.Schedule, WithUnique(deletedBranchesCleanup, models.RemoveOldDeletedBranches))
		if err != nil {
			log.Fatal("Cron[Remove old deleted branches]: %v", err)
		}
		if setting.Cron.DeletedBranchesCleanup.RunAtStart {
			entry.Prev = time.Now()
			entry.ExecTimes++
			go WithUnique(deletedBranchesCleanup, models.RemoveOldDeletedBranches)()
		}
	}
	if setting.Cron.PruneHookTaskTable.Enabled {
		entry, err = c.AddFunc("Prune hook_task table", setting.Cron.PruneHookTaskTable.Schedule, WithUnique(pruneHookTaskTable, func(ctx context.Context) {
			if err := repo_module.PruneHookTaskTable(ctx); err != nil {
				log.Error("PruneHookTaskTable: %s", err)
			}
		}))
		if err != nil {
			log.Fatal("Cron[Repository prune hook_task table]: %v", err)
		}
		if setting.Cron.PruneHookTaskTable.RunAtStart {
			entry.Prev = time.Now()
			entry.ExecTimes++
			go WithUnique(pruneHookTaskTable, func(ctx context.Context) {
				if err := repo_module.PruneHookTaskTable(ctx); err != nil {
					log.Error("PruneHookTaskTable: %s", err)
				}
			})()
		}
	}
=======
	initBasicTasks()
	initExtendedTasks()
>>>>>>> 5cf224ab

	lock.Lock()
	for _, task := range tasks {
		if task.IsEnabled() && task.DoRunAtStart() {
			go task.Run()
		}
	}

	c.Start()
	started = true
	lock.Unlock()
	graceful.GetManager().RunAtShutdown(context.Background(), func() {
		c.Stop()
		lock.Lock()
		started = false
		lock.Unlock()
	})

}

// TaskTableRow represents a task row in the tasks table
type TaskTableRow struct {
	Name      string
	Spec      string
	Next      time.Time
	Prev      time.Time
	ExecTimes int64
}

// TaskTable represents a table of tasks
type TaskTable []*TaskTableRow

// ListTasks returns all running cron tasks.
func ListTasks() TaskTable {
	entries := c.Entries()
	eMap := map[string]*cron.Entry{}
	for _, e := range entries {
		eMap[e.Description] = e
	}
	lock.Lock()
	defer lock.Unlock()
	tTable := make([]*TaskTableRow, 0, len(tasks))
	for _, task := range tasks {
		spec := "-"
		var (
			next time.Time
			prev time.Time
		)
		if e, ok := eMap[task.Name]; ok {
			spec = e.Spec
			next = e.Next
			prev = e.Prev
		}
		task.lock.Lock()
		tTable = append(tTable, &TaskTableRow{
			Name:      task.Name,
			Spec:      spec,
			Next:      next,
			Prev:      prev,
			ExecTimes: task.ExecTimes,
		})
		task.lock.Unlock()
	}

	return tTable
}<|MERGE_RESOLUTION|>--- conflicted
+++ resolved
@@ -15,20 +15,6 @@
 	"github.com/gogs/cron"
 )
 
-<<<<<<< HEAD
-const (
-	mirrorUpdate            = "mirror_update"
-	gitFsck                 = "git_fsck"
-	checkRepos              = "check_repos"
-	archiveCleanup          = "archive_cleanup"
-	syncExternalUsers       = "sync_external_users"
-	deletedBranchesCleanup  = "deleted_branches_cleanup"
-	updateMigrationPosterID = "update_migration_post_id"
-	pruneHookTaskTable      = "prune_hook_task_table"
-)
-
-=======
->>>>>>> 5cf224ab
 var c = cron.New()
 
 // Prevent duplicate running tasks.
@@ -38,108 +24,8 @@
 // Each cron task is run within the shutdown context as a running server
 // AtShutdown the cron server is stopped
 func NewContext() {
-<<<<<<< HEAD
-	var (
-		entry *cron.Entry
-		err   error
-	)
-	if setting.Cron.UpdateMirror.Enabled {
-		entry, err = c.AddFunc("Update mirrors", setting.Cron.UpdateMirror.Schedule, WithUnique(mirrorUpdate, mirror_service.Update))
-		if err != nil {
-			log.Fatal("Cron[Update mirrors]: %v", err)
-		}
-		if setting.Cron.UpdateMirror.RunAtStart {
-			entry.Prev = time.Now()
-			entry.ExecTimes++
-			go WithUnique(mirrorUpdate, mirror_service.Update)()
-		}
-	}
-	if setting.Cron.RepoHealthCheck.Enabled {
-		entry, err = c.AddFunc("Repository health check", setting.Cron.RepoHealthCheck.Schedule, WithUnique(gitFsck, func(ctx context.Context) {
-			if err := repo_module.GitFsck(ctx); err != nil {
-				log.Error("GitFsck: %s", err)
-			}
-		}))
-		if err != nil {
-			log.Fatal("Cron[Repository health check]: %v", err)
-		}
-		if setting.Cron.RepoHealthCheck.RunAtStart {
-			entry.Prev = time.Now()
-			entry.ExecTimes++
-			go WithUnique(gitFsck, func(ctx context.Context) {
-				if err := repo_module.GitFsck(ctx); err != nil {
-					log.Error("GitFsck: %s", err)
-				}
-			})()
-		}
-	}
-	if setting.Cron.CheckRepoStats.Enabled {
-		entry, err = c.AddFunc("Check repository statistics", setting.Cron.CheckRepoStats.Schedule, WithUnique(checkRepos, models.CheckRepoStats))
-		if err != nil {
-			log.Fatal("Cron[Check repository statistics]: %v", err)
-		}
-		if setting.Cron.CheckRepoStats.RunAtStart {
-			entry.Prev = time.Now()
-			entry.ExecTimes++
-			go WithUnique(checkRepos, models.CheckRepoStats)()
-		}
-	}
-	if setting.Cron.ArchiveCleanup.Enabled {
-		entry, err = c.AddFunc("Clean up old repository archives", setting.Cron.ArchiveCleanup.Schedule, WithUnique(archiveCleanup, models.DeleteOldRepositoryArchives))
-		if err != nil {
-			log.Fatal("Cron[Clean up old repository archives]: %v", err)
-		}
-		if setting.Cron.ArchiveCleanup.RunAtStart {
-			entry.Prev = time.Now()
-			entry.ExecTimes++
-			go WithUnique(archiveCleanup, models.DeleteOldRepositoryArchives)()
-		}
-	}
-	if setting.Cron.SyncExternalUsers.Enabled {
-		entry, err = c.AddFunc("Synchronize external users", setting.Cron.SyncExternalUsers.Schedule, WithUnique(syncExternalUsers, models.SyncExternalUsers))
-		if err != nil {
-			log.Fatal("Cron[Synchronize external users]: %v", err)
-		}
-		if setting.Cron.SyncExternalUsers.RunAtStart {
-			entry.Prev = time.Now()
-			entry.ExecTimes++
-			go WithUnique(syncExternalUsers, models.SyncExternalUsers)()
-		}
-	}
-	if setting.Cron.DeletedBranchesCleanup.Enabled {
-		entry, err = c.AddFunc("Remove old deleted branches", setting.Cron.DeletedBranchesCleanup.Schedule, WithUnique(deletedBranchesCleanup, models.RemoveOldDeletedBranches))
-		if err != nil {
-			log.Fatal("Cron[Remove old deleted branches]: %v", err)
-		}
-		if setting.Cron.DeletedBranchesCleanup.RunAtStart {
-			entry.Prev = time.Now()
-			entry.ExecTimes++
-			go WithUnique(deletedBranchesCleanup, models.RemoveOldDeletedBranches)()
-		}
-	}
-	if setting.Cron.PruneHookTaskTable.Enabled {
-		entry, err = c.AddFunc("Prune hook_task table", setting.Cron.PruneHookTaskTable.Schedule, WithUnique(pruneHookTaskTable, func(ctx context.Context) {
-			if err := repo_module.PruneHookTaskTable(ctx); err != nil {
-				log.Error("PruneHookTaskTable: %s", err)
-			}
-		}))
-		if err != nil {
-			log.Fatal("Cron[Repository prune hook_task table]: %v", err)
-		}
-		if setting.Cron.PruneHookTaskTable.RunAtStart {
-			entry.Prev = time.Now()
-			entry.ExecTimes++
-			go WithUnique(pruneHookTaskTable, func(ctx context.Context) {
-				if err := repo_module.PruneHookTaskTable(ctx); err != nil {
-					log.Error("PruneHookTaskTable: %s", err)
-				}
-			})()
-		}
-	}
-=======
 	initBasicTasks()
 	initExtendedTasks()
->>>>>>> 5cf224ab
 
 	lock.Lock()
 	for _, task := range tasks {
