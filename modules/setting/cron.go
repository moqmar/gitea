--- conflicted
+++ resolved
@@ -4,150 +4,8 @@
 
 package setting
 
-<<<<<<< HEAD
-import (
-	"time"
-
-	"code.gitea.io/gitea/modules/log"
-)
-
-var (
-
-	// Cron tasks
-	Cron = struct {
-		UpdateMirror struct {
-			Enabled    bool
-			RunAtStart bool
-			Schedule   string
-		} `ini:"cron.update_mirrors"`
-		RepoHealthCheck struct {
-			Enabled    bool
-			RunAtStart bool
-			Schedule   string
-			Timeout    time.Duration
-			Args       []string `delim:" "`
-		} `ini:"cron.repo_health_check"`
-		CheckRepoStats struct {
-			Enabled    bool
-			RunAtStart bool
-			Schedule   string
-		} `ini:"cron.check_repo_stats"`
-		ArchiveCleanup struct {
-			Enabled    bool
-			RunAtStart bool
-			Schedule   string
-			OlderThan  time.Duration
-		} `ini:"cron.archive_cleanup"`
-		SyncExternalUsers struct {
-			Enabled        bool
-			RunAtStart     bool
-			Schedule       string
-			UpdateExisting bool
-		} `ini:"cron.sync_external_users"`
-		DeletedBranchesCleanup struct {
-			Enabled    bool
-			RunAtStart bool
-			Schedule   string
-			OlderThan  time.Duration
-		} `ini:"cron.deleted_branches_cleanup"`
-		UpdateMigrationPosterID struct {
-			Schedule string
-		} `ini:"cron.update_migration_poster_id"`
-		PruneHookTaskTable struct {
-			Enabled    bool
-			RunAtStart bool
-			Schedule   string
-		} `ini:"cron.prune_hook_task_table"`
-	}{
-		UpdateMirror: struct {
-			Enabled    bool
-			RunAtStart bool
-			Schedule   string
-		}{
-			Enabled:    true,
-			RunAtStart: false,
-			Schedule:   "@every 10m",
-		},
-		RepoHealthCheck: struct {
-			Enabled    bool
-			RunAtStart bool
-			Schedule   string
-			Timeout    time.Duration
-			Args       []string `delim:" "`
-		}{
-			Enabled:    true,
-			RunAtStart: false,
-			Schedule:   "@every 24h",
-			Timeout:    60 * time.Second,
-			Args:       []string{},
-		},
-		CheckRepoStats: struct {
-			Enabled    bool
-			RunAtStart bool
-			Schedule   string
-		}{
-			Enabled:    true,
-			RunAtStart: true,
-			Schedule:   "@every 24h",
-		},
-		ArchiveCleanup: struct {
-			Enabled    bool
-			RunAtStart bool
-			Schedule   string
-			OlderThan  time.Duration
-		}{
-			Enabled:    true,
-			RunAtStart: true,
-			Schedule:   "@every 24h",
-			OlderThan:  24 * time.Hour,
-		},
-		SyncExternalUsers: struct {
-			Enabled        bool
-			RunAtStart     bool
-			Schedule       string
-			UpdateExisting bool
-		}{
-			Enabled:        true,
-			RunAtStart:     false,
-			Schedule:       "@every 24h",
-			UpdateExisting: true,
-		},
-		DeletedBranchesCleanup: struct {
-			Enabled    bool
-			RunAtStart bool
-			Schedule   string
-			OlderThan  time.Duration
-		}{
-			Enabled:    true,
-			RunAtStart: true,
-			Schedule:   "@every 24h",
-			OlderThan:  24 * time.Hour,
-		},
-		UpdateMigrationPosterID: struct {
-			Schedule string
-		}{
-			Schedule: "@every 24h",
-		},
-		PruneHookTaskTable: struct {
-			Enabled    bool
-			RunAtStart bool
-			Schedule   string
-		}{
-			Enabled:    true,
-			RunAtStart: false,
-			Schedule:   "@every 24h",
-		},
-	}
-)
-
-func newCron() {
-	if err := Cfg.Section("cron").MapTo(&Cron); err != nil {
-		log.Fatal("Failed to map Cron settings: %v", err)
-	}
-=======
 // GetCronSettings maps the cron subsection to the provided config
 func GetCronSettings(name string, config interface{}) (interface{}, error) {
 	err := Cfg.Section("cron." + name).MapTo(config)
 	return config, err
->>>>>>> 5cf224ab
 }